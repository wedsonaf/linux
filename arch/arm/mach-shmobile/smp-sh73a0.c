--- conflicted
+++ resolved
@@ -48,16 +48,6 @@
 }
 #endif
 
-<<<<<<< HEAD
-static unsigned int __init sh73a0_get_core_count(void)
-{
-	void __iomem *scu_base = scu_base_addr();
-
-	return scu_get_core_count(scu_base);
-}
-
-=======
->>>>>>> e0d20b69
 static int __cpuinit sh73a0_boot_secondary(unsigned int cpu, struct task_struct *idle)
 {
 	cpu = cpu_logical_map(cpu);
