--- conflicted
+++ resolved
@@ -89,19 +89,11 @@
 		rtc {
 			compatible = "dlg,da9063-rtc";
 		};
-<<<<<<< HEAD
 
 		wdt {
 			compatible = "dlg,da9063-watchdog";
 		};
 
-=======
-
-		wdt {
-			compatible = "dlg,da9063-watchdog";
-		};
-
->>>>>>> 754e0b0e
 		regulators {
 			vdd_bcore: bcores-merged {
 				regulator-min-microvolt = <1050000>;
