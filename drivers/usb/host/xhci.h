--- conflicted
+++ resolved
@@ -1944,13 +1944,10 @@
 			     struct usb_host_endpoint *ep);
 	int (*check_bandwidth)(struct usb_hcd *, struct usb_device *);
 	void (*reset_bandwidth)(struct usb_hcd *, struct usb_device *);
-<<<<<<< HEAD
+	int (*update_hub_device)(struct usb_hcd *hcd, struct usb_device *hdev,
+			    struct usb_tt *tt, gfp_t mem_flags);
 	int (*hub_control)(struct usb_hcd *hcd, u16 typeReq, u16 wValue,
 			   u16 wIndex, char *buf, u16 wLength);
-=======
-	int (*update_hub_device)(struct usb_hcd *hcd, struct usb_device *hdev,
-			    struct usb_tt *tt, gfp_t mem_flags);
->>>>>>> 2241ab53
 };
 
 #define	XHCI_CFC_DELAY		10
