--- conflicted
+++ resolved
@@ -976,9 +976,6 @@
 	struct phy_device *phydev = phy_dat;
 	struct phy_driver *drv = phydev->drv;
 	irqreturn_t ret;
-<<<<<<< HEAD
-
-=======
 
 	/* Wakeup interrupts may occur during a system sleep transition.
 	 * Postpone handling until the PHY has resumed.
@@ -1002,7 +999,6 @@
 		return IRQ_HANDLED;
 	}
 
->>>>>>> 88084a3d
 	mutex_lock(&phydev->lock);
 	ret = drv->handle_interrupt(phydev);
 	mutex_unlock(&phydev->lock);
