/*
 * Copyright (c) 2016~2017 Hisilicon Limited.
 *
 * This program is free software; you can redistribute it and/or modify
 * it under the terms of the GNU General Public License as published by
 * the Free Software Foundation; either version 2 of the License, or
 * (at your option) any later version.
 */

#ifndef __HCLGE_CMD_H
#define __HCLGE_CMD_H
#include <linux/types.h>
#include <linux/io.h>

#define HCLGE_CMDQ_TX_TIMEOUT		1000

struct hclge_dev;
struct hclge_desc {
	__le16 opcode;

#define HCLGE_CMDQ_RX_INVLD_B		0
#define HCLGE_CMDQ_RX_OUTVLD_B		1

	__le16 flag;
	__le16 retval;
	__le16 rsv;
	__le32 data[6];
};

struct hclge_desc_cb {
	dma_addr_t dma;
	void *va;
	u32 length;
};

struct hclge_cmq_ring {
	dma_addr_t desc_dma_addr;
	struct hclge_desc *desc;
	struct hclge_desc_cb *desc_cb;
	struct hclge_dev  *dev;
	u32 head;
	u32 tail;

	u16 buf_size;
	u16 desc_num;
	int next_to_use;
	int next_to_clean;
	u8 flag;
	spinlock_t lock; /* Command queue lock */
};

enum hclge_cmd_return_status {
	HCLGE_CMD_EXEC_SUCCESS	= 0,
	HCLGE_CMD_NO_AUTH	= 1,
	HCLGE_CMD_NOT_EXEC	= 2,
	HCLGE_CMD_QUEUE_FULL	= 3,
};

enum hclge_cmd_status {
	HCLGE_STATUS_SUCCESS	= 0,
	HCLGE_ERR_CSQ_FULL	= -1,
	HCLGE_ERR_CSQ_TIMEOUT	= -2,
	HCLGE_ERR_CSQ_ERROR	= -3,
};

struct hclge_misc_vector {
	u8 __iomem *addr;
	int vector_irq;
};

struct hclge_cmq {
	struct hclge_cmq_ring csq;
	struct hclge_cmq_ring crq;
	u16 tx_timeout; /* Tx timeout */
	enum hclge_cmd_status last_status;
};

#define HCLGE_CMD_FLAG_IN_VALID_SHIFT	0
#define HCLGE_CMD_FLAG_OUT_VALID_SHIFT	1
#define HCLGE_CMD_FLAG_NEXT_SHIFT	2
#define HCLGE_CMD_FLAG_WR_OR_RD_SHIFT	3
#define HCLGE_CMD_FLAG_NO_INTR_SHIFT	4
#define HCLGE_CMD_FLAG_ERR_INTR_SHIFT	5

#define HCLGE_CMD_FLAG_IN	BIT(HCLGE_CMD_FLAG_IN_VALID_SHIFT)
#define HCLGE_CMD_FLAG_OUT	BIT(HCLGE_CMD_FLAG_OUT_VALID_SHIFT)
#define HCLGE_CMD_FLAG_NEXT	BIT(HCLGE_CMD_FLAG_NEXT_SHIFT)
#define HCLGE_CMD_FLAG_WR	BIT(HCLGE_CMD_FLAG_WR_OR_RD_SHIFT)
#define HCLGE_CMD_FLAG_NO_INTR	BIT(HCLGE_CMD_FLAG_NO_INTR_SHIFT)
#define HCLGE_CMD_FLAG_ERR_INTR	BIT(HCLGE_CMD_FLAG_ERR_INTR_SHIFT)

enum hclge_opcode_type {
	/* Generic command */
	HCLGE_OPC_QUERY_FW_VER		= 0x0001,
	HCLGE_OPC_CFG_RST_TRIGGER	= 0x0020,
	HCLGE_OPC_GBL_RST_STATUS	= 0x0021,
	HCLGE_OPC_QUERY_FUNC_STATUS	= 0x0022,
	HCLGE_OPC_QUERY_PF_RSRC		= 0x0023,
	HCLGE_OPC_QUERY_VF_RSRC		= 0x0024,
	HCLGE_OPC_GET_CFG_PARAM		= 0x0025,

	HCLGE_OPC_STATS_64_BIT		= 0x0030,
	HCLGE_OPC_STATS_32_BIT		= 0x0031,
	HCLGE_OPC_STATS_MAC		= 0x0032,

	HCLGE_OPC_QUERY_REG_NUM		= 0x0040,
	HCLGE_OPC_QUERY_32_BIT_REG	= 0x0041,
	HCLGE_OPC_QUERY_64_BIT_REG	= 0x0042,
	/* Device management command */

	/* MAC commond */
	HCLGE_OPC_CONFIG_MAC_MODE	= 0x0301,
	HCLGE_OPC_CONFIG_AN_MODE	= 0x0304,
	HCLGE_OPC_QUERY_AN_RESULT	= 0x0306,
	HCLGE_OPC_QUERY_LINK_STATUS	= 0x0307,
	HCLGE_OPC_CONFIG_MAX_FRM_SIZE	= 0x0308,
	HCLGE_OPC_CONFIG_SPEED_DUP	= 0x0309,
	HCLGE_OPC_STATS_MAC_TRAFFIC	= 0x0314,
	/* MACSEC command */

	/* PFC/Pause CMD*/
	HCLGE_OPC_CFG_MAC_PAUSE_EN      = 0x0701,
	HCLGE_OPC_CFG_PFC_PAUSE_EN      = 0x0702,
	HCLGE_OPC_CFG_MAC_PARA          = 0x0703,
	HCLGE_OPC_CFG_PFC_PARA          = 0x0704,
	HCLGE_OPC_QUERY_MAC_TX_PKT_CNT  = 0x0705,
	HCLGE_OPC_QUERY_MAC_RX_PKT_CNT  = 0x0706,
	HCLGE_OPC_QUERY_PFC_TX_PKT_CNT  = 0x0707,
	HCLGE_OPC_QUERY_PFC_RX_PKT_CNT  = 0x0708,
	HCLGE_OPC_PRI_TO_TC_MAPPING     = 0x0709,
	HCLGE_OPC_QOS_MAP               = 0x070A,

	/* ETS/scheduler commands */
	HCLGE_OPC_TM_PG_TO_PRI_LINK	= 0x0804,
	HCLGE_OPC_TM_QS_TO_PRI_LINK     = 0x0805,
	HCLGE_OPC_TM_NQ_TO_QS_LINK      = 0x0806,
	HCLGE_OPC_TM_RQ_TO_QS_LINK      = 0x0807,
	HCLGE_OPC_TM_PORT_WEIGHT        = 0x0808,
	HCLGE_OPC_TM_PG_WEIGHT          = 0x0809,
	HCLGE_OPC_TM_QS_WEIGHT          = 0x080A,
	HCLGE_OPC_TM_PRI_WEIGHT         = 0x080B,
	HCLGE_OPC_TM_PRI_C_SHAPPING     = 0x080C,
	HCLGE_OPC_TM_PRI_P_SHAPPING     = 0x080D,
	HCLGE_OPC_TM_PG_C_SHAPPING      = 0x080E,
	HCLGE_OPC_TM_PG_P_SHAPPING      = 0x080F,
	HCLGE_OPC_TM_PORT_SHAPPING      = 0x0810,
	HCLGE_OPC_TM_PG_SCH_MODE_CFG    = 0x0812,
	HCLGE_OPC_TM_PRI_SCH_MODE_CFG   = 0x0813,
	HCLGE_OPC_TM_QS_SCH_MODE_CFG    = 0x0814,
	HCLGE_OPC_TM_BP_TO_QSET_MAPPING = 0x0815,

	/* Packet buffer allocate command */
	HCLGE_OPC_TX_BUFF_ALLOC		= 0x0901,
	HCLGE_OPC_RX_PRIV_BUFF_ALLOC	= 0x0902,
	HCLGE_OPC_RX_PRIV_WL_ALLOC	= 0x0903,
	HCLGE_OPC_RX_COM_THRD_ALLOC	= 0x0904,
	HCLGE_OPC_RX_COM_WL_ALLOC	= 0x0905,
	HCLGE_OPC_RX_GBL_PKT_CNT	= 0x0906,

	/* PTP command */
	/* TQP management command */
	HCLGE_OPC_SET_TQP_MAP		= 0x0A01,

	/* TQP command */
	HCLGE_OPC_CFG_TX_QUEUE		= 0x0B01,
	HCLGE_OPC_QUERY_TX_POINTER	= 0x0B02,
	HCLGE_OPC_QUERY_TX_STATUS	= 0x0B03,
	HCLGE_OPC_CFG_RX_QUEUE		= 0x0B11,
	HCLGE_OPC_QUERY_RX_POINTER	= 0x0B12,
	HCLGE_OPC_QUERY_RX_STATUS	= 0x0B13,
	HCLGE_OPC_STASH_RX_QUEUE_LRO	= 0x0B16,
	HCLGE_OPC_CFG_RX_QUEUE_LRO	= 0x0B17,
	HCLGE_OPC_CFG_COM_TQP_QUEUE	= 0x0B20,
	HCLGE_OPC_RESET_TQP_QUEUE	= 0x0B22,

	/* TSO cmd */
	HCLGE_OPC_TSO_GENERIC_CONFIG	= 0x0C01,

	/* RSS cmd */
	HCLGE_OPC_RSS_GENERIC_CONFIG	= 0x0D01,
	HCLGE_OPC_RSS_INDIR_TABLE	= 0x0D07,
	HCLGE_OPC_RSS_TC_MODE		= 0x0D08,
	HCLGE_OPC_RSS_INPUT_TUPLE	= 0x0D02,

	/* Promisuous mode command */
	HCLGE_OPC_CFG_PROMISC_MODE	= 0x0E01,

	/* Vlan offload command */
	HCLGE_OPC_VLAN_PORT_TX_CFG	= 0x0F01,
	HCLGE_OPC_VLAN_PORT_RX_CFG	= 0x0F02,

	/* Interrupts cmd */
	HCLGE_OPC_ADD_RING_TO_VECTOR	= 0x1503,
	HCLGE_OPC_DEL_RING_TO_VECTOR	= 0x1504,

	/* MAC command */
	HCLGE_OPC_MAC_VLAN_ADD		    = 0x1000,
	HCLGE_OPC_MAC_VLAN_REMOVE	    = 0x1001,
	HCLGE_OPC_MAC_VLAN_TYPE_ID	    = 0x1002,
	HCLGE_OPC_MAC_VLAN_INSERT	    = 0x1003,
	HCLGE_OPC_MAC_ETHTYPE_ADD	    = 0x1010,
	HCLGE_OPC_MAC_ETHTYPE_REMOVE	= 0x1011,
	HCLGE_OPC_MAC_VLAN_MASK_SET	= 0x1012,

	/* Multicast linear table cmd */
	HCLGE_OPC_MTA_MAC_MODE_CFG	    = 0x1020,
	HCLGE_OPC_MTA_MAC_FUNC_CFG	    = 0x1021,
	HCLGE_OPC_MTA_TBL_ITEM_CFG	    = 0x1022,
	HCLGE_OPC_MTA_TBL_ITEM_QUERY	= 0x1023,

	/* VLAN command */
	HCLGE_OPC_VLAN_FILTER_CTRL	    = 0x1100,
	HCLGE_OPC_VLAN_FILTER_PF_CFG	= 0x1101,
	HCLGE_OPC_VLAN_FILTER_VF_CFG	= 0x1102,

	/* MDIO command */
	HCLGE_OPC_MDIO_CONFIG		= 0x1900,

	/* QCN command */
	HCLGE_OPC_QCN_MOD_CFG		= 0x1A01,
	HCLGE_OPC_QCN_GRP_TMPLT_CFG	= 0x1A02,
	HCLGE_OPC_QCN_SHAPPING_IR_CFG	= 0x1A03,
	HCLGE_OPC_QCN_SHAPPING_BS_CFG	= 0x1A04,
	HCLGE_OPC_QCN_QSET_LINK_CFG	= 0x1A05,
	HCLGE_OPC_QCN_RP_STATUS_GET	= 0x1A06,
	HCLGE_OPC_QCN_AJUST_INIT	= 0x1A07,
	HCLGE_OPC_QCN_DFX_CNT_STATUS    = 0x1A08,

	/* Mailbox cmd */
	HCLGEVF_OPC_MBX_PF_TO_VF	= 0x2000,

	/* Led command */
	HCLGE_OPC_LED_STATUS_CFG	= 0xB000,
};

#define HCLGE_TQP_REG_OFFSET		0x80000
#define HCLGE_TQP_REG_SIZE		0x200

#define HCLGE_RCB_INIT_QUERY_TIMEOUT	10
#define HCLGE_RCB_INIT_FLAG_EN_B	0
#define HCLGE_RCB_INIT_FLAG_FINI_B	8
struct hclge_config_rcb_init_cmd {
	__le16 rcb_init_flag;
	u8 rsv[22];
};

struct hclge_tqp_map_cmd {
	__le16 tqp_id;	/* Absolute tqp id for in this pf */
	u8 tqp_vf;	/* VF id */
#define HCLGE_TQP_MAP_TYPE_PF		0
#define HCLGE_TQP_MAP_TYPE_VF		1
#define HCLGE_TQP_MAP_TYPE_B		0
#define HCLGE_TQP_MAP_EN_B		1
	u8 tqp_flag;	/* Indicate it's pf or vf tqp */
	__le16 tqp_vid; /* Virtual id in this pf/vf */
	u8 rsv[18];
};

#define HCLGE_VECTOR_ELEMENTS_PER_CMD	10

enum hclge_int_type {
	HCLGE_INT_TX,
	HCLGE_INT_RX,
	HCLGE_INT_EVENT,
};

struct hclge_ctrl_vector_chain_cmd {
	u8 int_vector_id;
	u8 int_cause_num;
#define HCLGE_INT_TYPE_S	0
#define HCLGE_INT_TYPE_M	GENMASK(1, 0)
#define HCLGE_TQP_ID_S		2
#define HCLGE_TQP_ID_M		GENMASK(12, 2)
#define HCLGE_INT_GL_IDX_S	13
#define HCLGE_INT_GL_IDX_M	GENMASK(14, 13)
	__le16 tqp_type_and_id[HCLGE_VECTOR_ELEMENTS_PER_CMD];
	u8 vfid;
	u8 rsv;
};

#define HCLGE_TC_NUM		8
#define HCLGE_TC0_PRI_BUF_EN_B	15 /* Bit 15 indicate enable or not */
#define HCLGE_BUF_UNIT_S	7  /* Buf size is united by 128 bytes */
struct hclge_tx_buff_alloc_cmd {
	__le16 tx_pkt_buff[HCLGE_TC_NUM];
	u8 tx_buff_rsv[8];
};

struct hclge_rx_priv_buff_cmd {
	__le16 buf_num[HCLGE_TC_NUM];
	__le16 shared_buf;
	u8 rsv[6];
};

struct hclge_query_version_cmd {
	__le32 firmware;
	__le32 firmware_rsv[5];
};

#define HCLGE_RX_PRIV_EN_B	15
#define HCLGE_TC_NUM_ONE_DESC	4
struct hclge_priv_wl {
	__le16 high;
	__le16 low;
};

struct hclge_rx_priv_wl_buf {
	struct hclge_priv_wl tc_wl[HCLGE_TC_NUM_ONE_DESC];
};

struct hclge_rx_com_thrd {
	struct hclge_priv_wl com_thrd[HCLGE_TC_NUM_ONE_DESC];
};

struct hclge_rx_com_wl {
	struct hclge_priv_wl com_wl;
};

struct hclge_waterline {
	u32 low;
	u32 high;
};

struct hclge_tc_thrd {
	u32 low;
	u32 high;
};

struct hclge_priv_buf {
	struct hclge_waterline wl;	/* Waterline for low and high*/
	u32 buf_size;	/* TC private buffer size */
	u32 tx_buf_size;
	u32 enable;	/* Enable TC private buffer or not */
};

#define HCLGE_MAX_TC_NUM	8
struct hclge_shared_buf {
	struct hclge_waterline self;
	struct hclge_tc_thrd tc_thrd[HCLGE_MAX_TC_NUM];
	u32 buf_size;
};

struct hclge_pkt_buf_alloc {
	struct hclge_priv_buf priv_buf[HCLGE_MAX_TC_NUM];
	struct hclge_shared_buf s_buf;
};

#define HCLGE_RX_COM_WL_EN_B	15
struct hclge_rx_com_wl_buf_cmd {
	__le16 high_wl;
	__le16 low_wl;
	u8 rsv[20];
};

#define HCLGE_RX_PKT_EN_B	15
struct hclge_rx_pkt_buf_cmd {
	__le16 high_pkt;
	__le16 low_pkt;
	u8 rsv[20];
};

#define HCLGE_PF_STATE_DONE_B	0
#define HCLGE_PF_STATE_MAIN_B	1
#define HCLGE_PF_STATE_BOND_B	2
#define HCLGE_PF_STATE_MAC_N_B	6
#define HCLGE_PF_MAC_NUM_MASK	0x3
#define HCLGE_PF_STATE_MAIN	BIT(HCLGE_PF_STATE_MAIN_B)
#define HCLGE_PF_STATE_DONE	BIT(HCLGE_PF_STATE_DONE_B)
struct hclge_func_status_cmd {
	__le32  vf_rst_state[4];
	u8 pf_state;
	u8 mac_id;
	u8 rsv1;
	u8 pf_cnt_in_mac;
	u8 pf_num;
	u8 vf_num;
	u8 rsv[2];
};

struct hclge_pf_res_cmd {
	__le16 tqp_num;
	__le16 buf_size;
	__le16 msixcap_localid_ba_nic;
	__le16 msixcap_localid_ba_rocee;
#define HCLGE_PF_VEC_NUM_S		0
#define HCLGE_PF_VEC_NUM_M		(0xff << HCLGE_PF_VEC_NUM_S)
	__le16 pf_intr_vector_number;
	__le16 pf_own_fun_number;
	__le32 rsv[3];
};

#define HCLGE_CFG_OFFSET_S	0
#define HCLGE_CFG_OFFSET_M	GENMASK(19, 0)
#define HCLGE_CFG_RD_LEN_S	24
#define HCLGE_CFG_RD_LEN_M	GENMASK(27, 24)
#define HCLGE_CFG_RD_LEN_BYTES	16
#define HCLGE_CFG_RD_LEN_UNIT	4

#define HCLGE_CFG_VMDQ_S	0
#define HCLGE_CFG_VMDQ_M	GENMASK(7, 0)
#define HCLGE_CFG_TC_NUM_S	8
#define HCLGE_CFG_TC_NUM_M	GENMASK(15, 8)
#define HCLGE_CFG_TQP_DESC_N_S	16
#define HCLGE_CFG_TQP_DESC_N_M	GENMASK(31, 16)
#define HCLGE_CFG_PHY_ADDR_S	0
#define HCLGE_CFG_PHY_ADDR_M	GENMASK(7, 0)
#define HCLGE_CFG_MEDIA_TP_S	8
#define HCLGE_CFG_MEDIA_TP_M	GENMASK(15, 8)
#define HCLGE_CFG_RX_BUF_LEN_S	16
#define HCLGE_CFG_RX_BUF_LEN_M	GENMASK(31, 16)
#define HCLGE_CFG_MAC_ADDR_H_S	0
#define HCLGE_CFG_MAC_ADDR_H_M	GENMASK(15, 0)
#define HCLGE_CFG_DEFAULT_SPEED_S	16
#define HCLGE_CFG_DEFAULT_SPEED_M	GENMASK(23, 16)
<<<<<<< HEAD
=======
#define HCLGE_CFG_RSS_SIZE_S	24
#define HCLGE_CFG_RSS_SIZE_M	GENMASK(31, 24)
>>>>>>> 661e50bc

struct hclge_cfg_param_cmd {
	__le32 offset;
	__le32 rsv;
	__le32 param[4];
};

#define HCLGE_MAC_MODE		0x0
#define HCLGE_DESC_NUM		0x40

#define HCLGE_ALLOC_VALID_B	0
struct hclge_vf_num_cmd {
	u8 alloc_valid;
	u8 rsv[23];
};

#define HCLGE_RSS_DEFAULT_OUTPORT_B	4
#define HCLGE_RSS_HASH_KEY_OFFSET_B	4
#define HCLGE_RSS_HASH_KEY_NUM		16
struct hclge_rss_config_cmd {
	u8 hash_config;
	u8 rsv[7];
	u8 hash_key[HCLGE_RSS_HASH_KEY_NUM];
};

struct hclge_rss_input_tuple_cmd {
	u8 ipv4_tcp_en;
	u8 ipv4_udp_en;
	u8 ipv4_sctp_en;
	u8 ipv4_fragment_en;
	u8 ipv6_tcp_en;
	u8 ipv6_udp_en;
	u8 ipv6_sctp_en;
	u8 ipv6_fragment_en;
	u8 rsv[16];
};

#define HCLGE_RSS_CFG_TBL_SIZE	16

struct hclge_rss_indirection_table_cmd {
	__le16 start_table_index;
	__le16 rss_set_bitmap;
	u8 rsv[4];
	u8 rss_result[HCLGE_RSS_CFG_TBL_SIZE];
};

#define HCLGE_RSS_TC_OFFSET_S		0
#define HCLGE_RSS_TC_OFFSET_M		GENMASK(9, 0)
#define HCLGE_RSS_TC_SIZE_S		12
#define HCLGE_RSS_TC_SIZE_M		GENMASK(14, 12)
#define HCLGE_RSS_TC_VALID_B		15
struct hclge_rss_tc_mode_cmd {
	__le16 rss_tc_mode[HCLGE_MAX_TC_NUM];
	u8 rsv[8];
};

#define HCLGE_LINK_STS_B	0
#define HCLGE_LINK_STATUS	BIT(HCLGE_LINK_STS_B)
struct hclge_link_status_cmd {
	u8 status;
	u8 rsv[23];
};

struct hclge_promisc_param {
	u8 vf_id;
	u8 enable;
};

#define HCLGE_PROMISC_EN_B	1
#define HCLGE_PROMISC_EN_ALL	0x7
#define HCLGE_PROMISC_EN_UC	0x1
#define HCLGE_PROMISC_EN_MC	0x2
#define HCLGE_PROMISC_EN_BC	0x4
struct hclge_promisc_cfg_cmd {
	u8 flag;
	u8 vf_id;
	__le16 rsv0;
	u8 rsv1[20];
};

enum hclge_promisc_type {
	HCLGE_UNICAST	= 1,
	HCLGE_MULTICAST	= 2,
	HCLGE_BROADCAST	= 3,
};

#define HCLGE_MAC_TX_EN_B	6
#define HCLGE_MAC_RX_EN_B	7
#define HCLGE_MAC_PAD_TX_B	11
#define HCLGE_MAC_PAD_RX_B	12
#define HCLGE_MAC_1588_TX_B	13
#define HCLGE_MAC_1588_RX_B	14
#define HCLGE_MAC_APP_LP_B	15
#define HCLGE_MAC_LINE_LP_B	16
#define HCLGE_MAC_FCS_TX_B	17
#define HCLGE_MAC_RX_OVERSIZE_TRUNCATE_B	18
#define HCLGE_MAC_RX_FCS_STRIP_B	19
#define HCLGE_MAC_RX_FCS_B	20
#define HCLGE_MAC_TX_UNDER_MIN_ERR_B		21
#define HCLGE_MAC_TX_OVERSIZE_TRUNCATE_B	22

struct hclge_config_mac_mode_cmd {
	__le32 txrx_pad_fcs_loop_en;
	u8 rsv[20];
};

#define HCLGE_CFG_SPEED_S		0
#define HCLGE_CFG_SPEED_M		GENMASK(5, 0)

#define HCLGE_CFG_DUPLEX_B		7
#define HCLGE_CFG_DUPLEX_M		BIT(HCLGE_CFG_DUPLEX_B)

struct hclge_config_mac_speed_dup_cmd {
	u8 speed_dup;

#define HCLGE_CFG_MAC_SPEED_CHANGE_EN_B	0
	u8 mac_change_fec_en;
	u8 rsv[22];
};

#define HCLGE_QUERY_SPEED_S		3
#define HCLGE_QUERY_AN_B		0
#define HCLGE_QUERY_DUPLEX_B		2

#define HCLGE_QUERY_SPEED_M		GENMASK(4, 0)
#define HCLGE_QUERY_AN_M		BIT(HCLGE_QUERY_AN_B)
#define HCLGE_QUERY_DUPLEX_M		BIT(HCLGE_QUERY_DUPLEX_B)

struct hclge_query_an_speed_dup_cmd {
	u8 an_syn_dup_speed;
	u8 pause;
	u8 rsv[23];
};

#define HCLGE_RING_ID_MASK		GENMASK(9, 0)
#define HCLGE_TQP_ENABLE_B		0

#define HCLGE_MAC_CFG_AN_EN_B		0
#define HCLGE_MAC_CFG_AN_INT_EN_B	1
#define HCLGE_MAC_CFG_AN_INT_MSK_B	2
#define HCLGE_MAC_CFG_AN_INT_CLR_B	3
#define HCLGE_MAC_CFG_AN_RST_B		4

#define HCLGE_MAC_CFG_AN_EN	BIT(HCLGE_MAC_CFG_AN_EN_B)

struct hclge_config_auto_neg_cmd {
	__le32  cfg_an_cmd_flag;
	u8      rsv[20];
};

#define HCLGE_MAC_UPLINK_PORT		0x100

struct hclge_config_max_frm_size_cmd {
	__le16  max_frm_size;
	u8      rsv[22];
};

enum hclge_mac_vlan_tbl_opcode {
	HCLGE_MAC_VLAN_ADD,	/* Add new or modify mac_vlan */
	HCLGE_MAC_VLAN_UPDATE,  /* Modify other fields of this table */
	HCLGE_MAC_VLAN_REMOVE,  /* Remove a entry through mac_vlan key */
	HCLGE_MAC_VLAN_LKUP,    /* Lookup a entry through mac_vlan key */
};

#define HCLGE_MAC_VLAN_BIT0_EN_B	0x0
#define HCLGE_MAC_VLAN_BIT1_EN_B	0x1
#define HCLGE_MAC_EPORT_SW_EN_B		0xc
#define HCLGE_MAC_EPORT_TYPE_B		0xb
#define HCLGE_MAC_EPORT_VFID_S		0x3
#define HCLGE_MAC_EPORT_VFID_M		GENMASK(10, 3)
#define HCLGE_MAC_EPORT_PFID_S		0x0
#define HCLGE_MAC_EPORT_PFID_M		GENMASK(2, 0)
struct hclge_mac_vlan_tbl_entry_cmd {
	u8	flags;
	u8      resp_code;
	__le16  vlan_tag;
	__le32  mac_addr_hi32;
	__le16  mac_addr_lo16;
	__le16  rsv1;
	u8      entry_type;
	u8      mc_mac_en;
	__le16  egress_port;
	__le16  egress_queue;
	u8      rsv2[6];
};

#define HCLGE_VLAN_MASK_EN_B		0x0
struct hclge_mac_vlan_mask_entry_cmd {
	u8 rsv0[2];
	u8 vlan_mask;
	u8 rsv1;
	u8 mac_mask[6];
	u8 rsv2[14];
};

#define HCLGE_MAC_MGR_MASK_VLAN_B		BIT(0)
#define HCLGE_MAC_MGR_MASK_MAC_B		BIT(1)
#define HCLGE_MAC_MGR_MASK_ETHERTYPE_B		BIT(2)
#define HCLGE_MAC_ETHERTYPE_LLDP		0x88cc

struct hclge_mac_mgr_tbl_entry_cmd {
	u8      flags;
	u8      resp_code;
	__le16  vlan_tag;
	__le32  mac_addr_hi32;
	__le16  mac_addr_lo16;
	__le16  rsv1;
	__le16  ethter_type;
	__le16  egress_port;
	__le16  egress_queue;
	u8      sw_port_id_aware;
	u8      rsv2;
	u8      i_port_bitmap;
	u8      i_port_direction;
	u8      rsv3[2];
};

#define HCLGE_CFG_MTA_MAC_SEL_S		0x0
#define HCLGE_CFG_MTA_MAC_SEL_M		GENMASK(1, 0)
#define HCLGE_CFG_MTA_MAC_EN_B		0x7
struct hclge_mta_filter_mode_cmd {
	u8	dmac_sel_en; /* Use lowest 2 bit as sel_mode, bit 7 as enable */
	u8      rsv[23];
};

#define HCLGE_CFG_FUNC_MTA_ACCEPT_B	0x0
struct hclge_cfg_func_mta_filter_cmd {
	u8	accept; /* Only used lowest 1 bit */
	u8      function_id;
	u8      rsv[22];
};

#define HCLGE_CFG_MTA_ITEM_ACCEPT_B	0x0
#define HCLGE_CFG_MTA_ITEM_IDX_S	0x0
#define HCLGE_CFG_MTA_ITEM_IDX_M	GENMASK(11, 0)
struct hclge_cfg_func_mta_item_cmd {
	__le16	item_idx; /* Only used lowest 12 bit */
	u8      accept;   /* Only used lowest 1 bit */
	u8      rsv[21];
};

struct hclge_mac_vlan_add_cmd {
	__le16  flags;
	__le16  mac_addr_hi16;
	__le32  mac_addr_lo32;
	__le32  mac_addr_msk_hi32;
	__le16  mac_addr_msk_lo16;
	__le16  vlan_tag;
	__le16  ingress_port;
	__le16  egress_port;
	u8      rsv[4];
};

#define HNS3_MAC_VLAN_CFG_FLAG_BIT 0
struct hclge_mac_vlan_remove_cmd {
	__le16  flags;
	__le16  mac_addr_hi16;
	__le32  mac_addr_lo32;
	__le32  mac_addr_msk_hi32;
	__le16  mac_addr_msk_lo16;
	__le16  vlan_tag;
	__le16  ingress_port;
	__le16  egress_port;
	u8      rsv[4];
};

struct hclge_vlan_filter_ctrl_cmd {
	u8 vlan_type;
	u8 vlan_fe;
	u8 rsv[22];
};

struct hclge_vlan_filter_pf_cfg_cmd {
	u8 vlan_offset;
	u8 vlan_cfg;
	u8 rsv[2];
	u8 vlan_offset_bitmap[20];
};

struct hclge_vlan_filter_vf_cfg_cmd {
	__le16 vlan_id;
	u8  resp_code;
	u8  rsv;
	u8  vlan_cfg;
	u8  rsv1[3];
	u8  vf_bitmap[16];
};

<<<<<<< HEAD
=======
#define HCLGE_ACCEPT_TAG_B		0
#define HCLGE_ACCEPT_UNTAG_B		1
#define HCLGE_PORT_INS_TAG1_EN_B	2
#define HCLGE_PORT_INS_TAG2_EN_B	3
#define HCLGE_CFG_NIC_ROCE_SEL_B	4
struct hclge_vport_vtag_tx_cfg_cmd {
	u8 vport_vlan_cfg;
	u8 vf_offset;
	u8 rsv1[2];
	__le16 def_vlan_tag1;
	__le16 def_vlan_tag2;
	u8 vf_bitmap[8];
	u8 rsv2[8];
};

#define HCLGE_REM_TAG1_EN_B		0
#define HCLGE_REM_TAG2_EN_B		1
#define HCLGE_SHOW_TAG1_EN_B		2
#define HCLGE_SHOW_TAG2_EN_B		3
struct hclge_vport_vtag_rx_cfg_cmd {
	u8 vport_vlan_cfg;
	u8 vf_offset;
	u8 rsv1[6];
	u8 vf_bitmap[8];
	u8 rsv2[8];
};

struct hclge_tx_vlan_type_cfg_cmd {
	__le16 ot_vlan_type;
	__le16 in_vlan_type;
	u8 rsv[20];
};

struct hclge_rx_vlan_type_cfg_cmd {
	__le16 ot_fst_vlan_type;
	__le16 ot_sec_vlan_type;
	__le16 in_fst_vlan_type;
	__le16 in_sec_vlan_type;
	u8 rsv[16];
};

>>>>>>> 661e50bc
struct hclge_cfg_com_tqp_queue_cmd {
	__le16 tqp_id;
	__le16 stream_id;
	u8 enable;
	u8 rsv[19];
};

struct hclge_cfg_tx_queue_pointer_cmd {
	__le16 tqp_id;
	__le16 tx_tail;
	__le16 tx_head;
	__le16 fbd_num;
	__le16 ring_offset;
	u8 rsv[14];
};

#define HCLGE_TSO_MSS_MIN_S	0
#define HCLGE_TSO_MSS_MIN_M	GENMASK(13, 0)

#define HCLGE_TSO_MSS_MAX_S	16
#define HCLGE_TSO_MSS_MAX_M	GENMASK(29, 16)

struct hclge_cfg_tso_status_cmd {
	__le16 tso_mss_min;
	__le16 tso_mss_max;
	u8 rsv[20];
};

#define HCLGE_TSO_MSS_MIN	256
#define HCLGE_TSO_MSS_MAX	9668

#define HCLGE_TQP_RESET_B	0
struct hclge_reset_tqp_queue_cmd {
	__le16 tqp_id;
	u8 reset_req;
	u8 ready_to_reset;
	u8 rsv[20];
};

#define HCLGE_CFG_RESET_MAC_B		3
#define HCLGE_CFG_RESET_FUNC_B		7
struct hclge_reset_cmd {
	u8 mac_func_reset;
	u8 fun_reset_vfid;
	u8 rsv[22];
};
#define HCLGE_DEFAULT_TX_BUF		0x4000	 /* 16k  bytes */
#define HCLGE_TOTAL_PKT_BUF		0x108000 /* 1.03125M bytes */
#define HCLGE_DEFAULT_DV		0xA000	 /* 40k byte */
#define HCLGE_DEFAULT_NON_DCB_DV	0x7800	/* 30K byte */

#define HCLGE_TYPE_CRQ			0
#define HCLGE_TYPE_CSQ			1
#define HCLGE_NIC_CSQ_BASEADDR_L_REG	0x27000
#define HCLGE_NIC_CSQ_BASEADDR_H_REG	0x27004
#define HCLGE_NIC_CSQ_DEPTH_REG		0x27008
#define HCLGE_NIC_CSQ_TAIL_REG		0x27010
#define HCLGE_NIC_CSQ_HEAD_REG		0x27014
#define HCLGE_NIC_CRQ_BASEADDR_L_REG	0x27018
#define HCLGE_NIC_CRQ_BASEADDR_H_REG	0x2701c
#define HCLGE_NIC_CRQ_DEPTH_REG		0x27020
#define HCLGE_NIC_CRQ_TAIL_REG		0x27024
#define HCLGE_NIC_CRQ_HEAD_REG		0x27028
#define HCLGE_NIC_CMQ_EN_B		16
#define HCLGE_NIC_CMQ_ENABLE		BIT(HCLGE_NIC_CMQ_EN_B)
#define HCLGE_NIC_CMQ_DESC_NUM		1024
#define HCLGE_NIC_CMQ_DESC_NUM_S	3

#define HCLGE_LED_PORT_SPEED_STATE_S	0
#define HCLGE_LED_PORT_SPEED_STATE_M	GENMASK(5, 0)
#define HCLGE_LED_ACTIVITY_STATE_S	0
#define HCLGE_LED_ACTIVITY_STATE_M	GENMASK(1, 0)
#define HCLGE_LED_LINK_STATE_S		0
#define HCLGE_LED_LINK_STATE_M		GENMASK(1, 0)
#define HCLGE_LED_LOCATE_STATE_S	0
#define HCLGE_LED_LOCATE_STATE_M	GENMASK(1, 0)

struct hclge_set_led_state_cmd {
	u8 port_speed_led_config;
	u8 link_led_config;
	u8 activity_led_config;
	u8 locate_led_config;
	u8 rsv[20];
};

int hclge_cmd_init(struct hclge_dev *hdev);
static inline void hclge_write_reg(void __iomem *base, u32 reg, u32 value)
{
	writel(value, base + reg);
}

#define hclge_write_dev(a, reg, value) \
	hclge_write_reg((a)->io_base, (reg), (value))
#define hclge_read_dev(a, reg) \
	hclge_read_reg((a)->io_base, (reg))

static inline u32 hclge_read_reg(u8 __iomem *base, u32 reg)
{
	u8 __iomem *reg_addr = READ_ONCE(base);

	return readl(reg_addr + reg);
}

#define HCLGE_SEND_SYNC(flag) \
	((flag) & HCLGE_CMD_FLAG_NO_INTR)

struct hclge_hw;
int hclge_cmd_send(struct hclge_hw *hw, struct hclge_desc *desc, int num);
void hclge_cmd_setup_basic_desc(struct hclge_desc *desc,
				enum hclge_opcode_type opcode, bool is_read);
void hclge_cmd_reuse_desc(struct hclge_desc *desc, bool is_read);

int hclge_cmd_set_promisc_mode(struct hclge_dev *hdev,
			       struct hclge_promisc_param *param);

enum hclge_cmd_status hclge_cmd_mdio_write(struct hclge_hw *hw,
					   struct hclge_desc *desc);
enum hclge_cmd_status hclge_cmd_mdio_read(struct hclge_hw *hw,
					  struct hclge_desc *desc);

void hclge_destroy_cmd_queue(struct hclge_hw *hw);
int hclge_cmd_queue_init(struct hclge_dev *hdev);
#endif<|MERGE_RESOLUTION|>--- conflicted
+++ resolved
@@ -412,11 +412,8 @@
 #define HCLGE_CFG_MAC_ADDR_H_M	GENMASK(15, 0)
 #define HCLGE_CFG_DEFAULT_SPEED_S	16
 #define HCLGE_CFG_DEFAULT_SPEED_M	GENMASK(23, 16)
-<<<<<<< HEAD
-=======
 #define HCLGE_CFG_RSS_SIZE_S	24
 #define HCLGE_CFG_RSS_SIZE_M	GENMASK(31, 24)
->>>>>>> 661e50bc
 
 struct hclge_cfg_param_cmd {
 	__le32 offset;
@@ -705,8 +702,6 @@
 	u8  vf_bitmap[16];
 };
 
-<<<<<<< HEAD
-=======
 #define HCLGE_ACCEPT_TAG_B		0
 #define HCLGE_ACCEPT_UNTAG_B		1
 #define HCLGE_PORT_INS_TAG1_EN_B	2
@@ -748,7 +743,6 @@
 	u8 rsv[16];
 };
 
->>>>>>> 661e50bc
 struct hclge_cfg_com_tqp_queue_cmd {
 	__le16 tqp_id;
 	__le16 stream_id;
