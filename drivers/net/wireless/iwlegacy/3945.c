--- conflicted
+++ resolved
@@ -299,11 +299,7 @@
 		skb = txq->skbs[txq->q.read_ptr];
 		ieee80211_tx_status_irqsafe(il->hw, skb);
 		txq->skbs[txq->q.read_ptr] = NULL;
-<<<<<<< HEAD
-		il->ops->lib->txq_free_tfd(il, txq);
-=======
 		il->ops->txq_free_tfd(il, txq);
->>>>>>> c288ec61
 	}
 
 	if (il_queue_space(q) > q->low_mark && txq_id >= 0 &&
@@ -951,20 +947,11 @@
 	struct il_rx_queue *rxq = &il->rxq;
 
 	spin_lock_irqsave(&il->lock, flags);
-<<<<<<< HEAD
-	il->ops->lib->apm_ops.init(il);
-	spin_unlock_irqrestore(&il->lock, flags);
-
-	il3945_set_pwr_vmain(il);
-
-	il->ops->lib->apm_ops.config(il);
-=======
 	il3945_apm_init(il);
 	spin_unlock_irqrestore(&il->lock, flags);
 
 	il3945_set_pwr_vmain(il);
 	il3945_nic_config(il);
->>>>>>> c288ec61
 
 	/* Allocate the RX queue, or reset if it is already allocated */
 	if (!rxq->bd) {
@@ -1613,11 +1600,7 @@
 	}
 
 	/* send Txpower command for current channel to ucode */
-<<<<<<< HEAD
-	return il->ops->lib->send_tx_power(il);
-=======
 	return il->ops->send_tx_power(il);
->>>>>>> c288ec61
 }
 
 int
@@ -2656,20 +2639,11 @@
 	.request_scan = il3945_request_scan,
 	.post_scan = il3945_post_scan,
 
-<<<<<<< HEAD
-const struct il_ops il3945_ops = {
-	.lib = &il3945_lib,
-	.hcmd = &il3945_hcmd,
-	.utils = &il3945_hcmd_utils,
-	.led = &il3945_led_ops,
-	.legacy = &il3945_legacy_ops,
-=======
 	.post_associate = il3945_post_associate,
 	.config_ap = il3945_config_ap,
 	.manage_ibss_station = il3945_manage_ibss_station,
 
 	.send_led_cmd = il3945_send_led_cmd,
->>>>>>> c288ec61
 };
 
 static struct il_cfg il3945_bg_cfg = {
@@ -2688,9 +2662,6 @@
 	.set_l0s = false,
 	.use_bsm = true,
 	.led_compensation = 64,
-<<<<<<< HEAD
-	.wd_timeout = IL_DEF_WD_TIMEOUT
-=======
 	.wd_timeout = IL_DEF_WD_TIMEOUT,
 
 	.regulatory_bands = {
@@ -2702,7 +2673,6 @@
 		EEPROM_REGULATORY_BAND_NO_HT40,
 		EEPROM_REGULATORY_BAND_NO_HT40,
 	},
->>>>>>> c288ec61
 };
 
 static struct il_cfg il3945_abg_cfg = {
@@ -2721,9 +2691,6 @@
 	.set_l0s = false,
 	.use_bsm = true,
 	.led_compensation = 64,
-<<<<<<< HEAD
-	.wd_timeout = IL_DEF_WD_TIMEOUT
-=======
 	.wd_timeout = IL_DEF_WD_TIMEOUT,
 
 	.regulatory_bands = {
@@ -2735,7 +2702,6 @@
 		EEPROM_REGULATORY_BAND_NO_HT40,
 		EEPROM_REGULATORY_BAND_NO_HT40,
 	},
->>>>>>> c288ec61
 };
 
 DEFINE_PCI_DEVICE_TABLE(il3945_hw_card_ids) = {
