--- conflicted
+++ resolved
@@ -1391,8 +1391,6 @@
 	u8 tid_tear_down;
 
 	struct {
-<<<<<<< HEAD
-=======
 		/* including RX MIC key for TKIP */
 		u8 key[WOWLAN_KEY_MAX_SIZE];
 		u8 len;
@@ -1400,7 +1398,6 @@
 	} gtk;
 
 	struct {
->>>>>>> 754e0b0e
 		/*
 		 * We store both the TKIP and AES representations
 		 * coming from the firmware because we decode the
@@ -1410,13 +1407,6 @@
 		struct {
 			struct ieee80211_key_seq seq[IWL_MAX_TID_COUNT];
 		} tkip, aes;
-<<<<<<< HEAD
-		/* including RX MIC key for TKIP */
-		u8 key[WOWLAN_KEY_MAX_SIZE];
-		u8 len;
-		u8 flags;
-	} gtk;
-=======
 
 		/*
 		 * We use -1 for when we have valid data but don't know
@@ -1426,7 +1416,6 @@
 		s8 key_id;
 		bool valid;
 	} gtk_seq[2];
->>>>>>> 754e0b0e
 
 	struct {
 		/* Same as above */
@@ -1657,20 +1646,6 @@
 					 union iwl_all_tsc_rsc *sc)
 {
 	int i;
-<<<<<<< HEAD
-
-	BUILD_BUG_ON(IWL_MAX_TID_COUNT > IWL_MAX_TID_COUNT);
-	BUILD_BUG_ON(IWL_MAX_TID_COUNT > IWL_NUM_RSC);
-
-	/* GTK RX counters */
-	for (i = 0; i < IWL_MAX_TID_COUNT; i++) {
-		iwl_mvm_tkip_sc_to_seq(&sc->tkip.multicast_rsc[i],
-				       &status->gtk.tkip.seq[i]);
-		iwl_mvm_aes_sc_to_seq(&sc->aes.multicast_rsc[i],
-				      &status->gtk.aes.seq[i]);
-	}
-
-=======
 
 	BUILD_BUG_ON(IWL_MAX_TID_COUNT > IWL_MAX_TID_COUNT);
 	BUILD_BUG_ON(IWL_MAX_TID_COUNT > IWL_NUM_RSC);
@@ -1685,7 +1660,6 @@
 	status->gtk_seq[0].valid = true;
 	status->gtk_seq[0].key_id = -1;
 
->>>>>>> 754e0b0e
 	/* PTK TX counter */
 	status->ptk.tkip.tx_pn = (u64)le16_to_cpu(sc->tkip.tsc.iv16) |
 				 ((u64)le32_to_cpu(sc->tkip.tsc.iv32) << 16);
@@ -1700,12 +1674,6 @@
 	}
 }
 
-<<<<<<< HEAD
-static void iwl_mvm_set_key_rx_seq(struct iwl_mvm *mvm,
-				   struct ieee80211_key_conf *key,
-				   struct iwl_wowlan_status_data *status)
-{
-=======
 static void
 iwl_mvm_convert_key_counters_v5_gtk_seq(struct iwl_wowlan_status_data *status,
 					struct iwl_wowlan_all_rsc_tsc_v5 *sc,
@@ -1758,22 +1726,14 @@
 				       struct iwl_wowlan_status_data *status,
 				       int idx)
 {
->>>>>>> 754e0b0e
 	switch (key->cipher) {
 	case WLAN_CIPHER_SUITE_CCMP:
 	case WLAN_CIPHER_SUITE_GCMP:
 	case WLAN_CIPHER_SUITE_GCMP_256:
-<<<<<<< HEAD
-		iwl_mvm_set_key_rx_seq_tids(key, status->gtk.aes.seq);
-		break;
-	case WLAN_CIPHER_SUITE_TKIP:
-		iwl_mvm_set_key_rx_seq_tids(key, status->gtk.tkip.seq);
-=======
 		iwl_mvm_set_key_rx_seq_tids(key, status->gtk_seq[idx].aes.seq);
 		break;
 	case WLAN_CIPHER_SUITE_TKIP:
 		iwl_mvm_set_key_rx_seq_tids(key, status->gtk_seq[idx].tkip.seq);
->>>>>>> 754e0b0e
 		break;
 	default:
 		WARN_ON(1);
@@ -2084,33 +2044,6 @@
 {
 	const u8 *ipn = data->ipn;
 
-<<<<<<< HEAD
-static void iwl_mvm_convert_gtk(struct iwl_wowlan_status_data *status,
-				struct iwl_wowlan_gtk_status *data)
-{
-	BUILD_BUG_ON(sizeof(status->gtk.key) < sizeof(data->key));
-	BUILD_BUG_ON(NL80211_TKIP_DATA_OFFSET_RX_MIC_KEY +
-		     sizeof(data->tkip_mic_key) >
-		     sizeof(status->gtk.key));
-
-	status->gtk.len = data->key_len;
-	status->gtk.flags = data->key_flags;
-
-	memcpy(status->gtk.key, data->key, sizeof(data->key));
-
-	/* if it's as long as the TKIP encryption key, copy MIC key */
-	if (status->gtk.len == NL80211_TKIP_DATA_OFFSET_TX_MIC_KEY)
-		memcpy(status->gtk.key + NL80211_TKIP_DATA_OFFSET_RX_MIC_KEY,
-		       data->tkip_mic_key, sizeof(data->tkip_mic_key));
-}
-
-static void iwl_mvm_convert_igtk(struct iwl_wowlan_status_data *status,
-				 struct iwl_wowlan_igtk_status *data)
-{
-	const u8 *ipn = data->ipn;
-
-=======
->>>>>>> 754e0b0e
 	BUILD_BUG_ON(sizeof(status->igtk.key) < sizeof(data->key));
 
 	status->igtk.len = data->key_len;
@@ -2205,11 +2138,7 @@
 			goto out_free_resp;
 
 		iwl_mvm_convert_key_counters(status, &v7->gtk[0].rsc.all_tsc_rsc);
-<<<<<<< HEAD
-		iwl_mvm_convert_gtk(status, &v7->gtk[0]);
-=======
 		iwl_mvm_convert_gtk_v2(status, &v7->gtk[0]);
->>>>>>> 754e0b0e
 		iwl_mvm_convert_igtk(status, &v7->igtk[0]);
 	} else if (notif_ver == 9 || notif_ver == 10 || notif_ver == 11) {
 		struct iwl_wowlan_status_v9 *v9 = (void *)cmd.resp_pkt->data;
@@ -2222,11 +2151,7 @@
 			goto out_free_resp;
 
 		iwl_mvm_convert_key_counters(status, &v9->gtk[0].rsc.all_tsc_rsc);
-<<<<<<< HEAD
-		iwl_mvm_convert_gtk(status, &v9->gtk[0]);
-=======
 		iwl_mvm_convert_gtk_v2(status, &v9->gtk[0]);
->>>>>>> 754e0b0e
 		iwl_mvm_convert_igtk(status, &v9->igtk[0]);
 
 		status->tid_tear_down = v9->tid_tear_down;
