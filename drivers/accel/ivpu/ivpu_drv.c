// SPDX-License-Identifier: GPL-2.0-only
/*
 * Copyright (C) 2020-2023 Intel Corporation
 */

#include <linux/firmware.h>
#include <linux/module.h>
#include <linux/pci.h>

#include <drm/drm_accel.h>
#include <drm/drm_file.h>
#include <drm/drm_gem.h>
#include <drm/drm_ioctl.h>
#include <drm/drm_prime.h>

#include "vpu_boot_api.h"
#include "ivpu_debugfs.h"
#include "ivpu_drv.h"
#include "ivpu_fw.h"
#include "ivpu_gem.h"
#include "ivpu_hw.h"
#include "ivpu_ipc.h"
#include "ivpu_job.h"
#include "ivpu_jsm_msg.h"
#include "ivpu_mmu.h"
#include "ivpu_mmu_context.h"
#include "ivpu_pm.h"

#ifndef DRIVER_VERSION_STR
#define DRIVER_VERSION_STR __stringify(DRM_IVPU_DRIVER_MAJOR) "." \
			   __stringify(DRM_IVPU_DRIVER_MINOR) "."
#endif

static struct lock_class_key submitted_jobs_xa_lock_class_key;

int ivpu_dbg_mask;
module_param_named(dbg_mask, ivpu_dbg_mask, int, 0644);
MODULE_PARM_DESC(dbg_mask, "Driver debug mask. See IVPU_DBG_* macros.");

int ivpu_test_mode;
module_param_named_unsafe(test_mode, ivpu_test_mode, int, 0644);
MODULE_PARM_DESC(test_mode, "Test mode mask. See IVPU_TEST_MODE_* macros.");

u8 ivpu_pll_min_ratio;
module_param_named(pll_min_ratio, ivpu_pll_min_ratio, byte, 0644);
MODULE_PARM_DESC(pll_min_ratio, "Minimum PLL ratio used to set VPU frequency");

u8 ivpu_pll_max_ratio = U8_MAX;
module_param_named(pll_max_ratio, ivpu_pll_max_ratio, byte, 0644);
MODULE_PARM_DESC(pll_max_ratio, "Maximum PLL ratio used to set VPU frequency");

bool ivpu_disable_mmu_cont_pages;
module_param_named(disable_mmu_cont_pages, ivpu_disable_mmu_cont_pages, bool, 0644);
MODULE_PARM_DESC(disable_mmu_cont_pages, "Disable MMU contiguous pages optimization");

struct ivpu_file_priv *ivpu_file_priv_get(struct ivpu_file_priv *file_priv)
{
	struct ivpu_device *vdev = file_priv->vdev;

	kref_get(&file_priv->ref);

	ivpu_dbg(vdev, KREF, "file_priv get: ctx %u refcount %u\n",
		 file_priv->ctx.id, kref_read(&file_priv->ref));

	return file_priv;
}

struct ivpu_file_priv *ivpu_file_priv_get_by_ctx_id(struct ivpu_device *vdev, unsigned long id)
{
	struct ivpu_file_priv *file_priv;

	xa_lock_irq(&vdev->context_xa);
	file_priv = xa_load(&vdev->context_xa, id);
	/* file_priv may still be in context_xa during file_priv_release() */
	if (file_priv && !kref_get_unless_zero(&file_priv->ref))
		file_priv = NULL;
	xa_unlock_irq(&vdev->context_xa);

	if (file_priv)
		ivpu_dbg(vdev, KREF, "file_priv get by id: ctx %u refcount %u\n",
			 file_priv->ctx.id, kref_read(&file_priv->ref));

	return file_priv;
}

static void file_priv_release(struct kref *ref)
{
	struct ivpu_file_priv *file_priv = container_of(ref, struct ivpu_file_priv, ref);
	struct ivpu_device *vdev = file_priv->vdev;

	ivpu_dbg(vdev, FILE, "file_priv release: ctx %u\n", file_priv->ctx.id);

	ivpu_cmdq_release_all(file_priv);
	ivpu_jsm_context_release(vdev, file_priv->ctx.id);
	ivpu_bo_remove_all_bos_from_context(vdev, &file_priv->ctx);
	ivpu_mmu_user_context_fini(vdev, &file_priv->ctx);
	drm_WARN_ON(&vdev->drm, xa_erase_irq(&vdev->context_xa, file_priv->ctx.id) != file_priv);
	mutex_destroy(&file_priv->lock);
	kfree(file_priv);
}

void ivpu_file_priv_put(struct ivpu_file_priv **link)
{
	struct ivpu_file_priv *file_priv = *link;
	struct ivpu_device *vdev = file_priv->vdev;

	drm_WARN_ON(&vdev->drm, !file_priv);

	ivpu_dbg(vdev, KREF, "file_priv put: ctx %u refcount %u\n",
		 file_priv->ctx.id, kref_read(&file_priv->ref));

	*link = NULL;
	kref_put(&file_priv->ref, file_priv_release);
}

static int ivpu_get_capabilities(struct ivpu_device *vdev, struct drm_ivpu_param *args)
{
	switch (args->index) {
	case DRM_IVPU_CAP_METRIC_STREAMER:
		args->value = 0;
		break;
	case DRM_IVPU_CAP_DMA_MEMORY_RANGE:
		args->value = 1;
		break;
	default:
		return -EINVAL;
	}

	return 0;
}

static int ivpu_get_core_clock_rate(struct ivpu_device *vdev, u64 *clk_rate)
{
	int ret;

	ret = ivpu_rpm_get_if_active(vdev);
	if (ret < 0)
		return ret;

	*clk_rate = ret ? ivpu_hw_reg_pll_freq_get(vdev) : 0;

	if (ret)
		ivpu_rpm_put(vdev);

	return 0;
}

static int ivpu_get_param_ioctl(struct drm_device *dev, void *data, struct drm_file *file)
{
	struct ivpu_file_priv *file_priv = file->driver_priv;
	struct ivpu_device *vdev = file_priv->vdev;
	struct pci_dev *pdev = to_pci_dev(vdev->drm.dev);
	struct drm_ivpu_param *args = data;
	int ret = 0;
	int idx;

	if (!drm_dev_enter(dev, &idx))
		return -ENODEV;

	switch (args->param) {
	case DRM_IVPU_PARAM_DEVICE_ID:
		args->value = pdev->device;
		break;
	case DRM_IVPU_PARAM_DEVICE_REVISION:
		args->value = pdev->revision;
		break;
	case DRM_IVPU_PARAM_PLATFORM_TYPE:
		args->value = vdev->platform;
		break;
	case DRM_IVPU_PARAM_CORE_CLOCK_RATE:
		ret = ivpu_get_core_clock_rate(vdev, &args->value);
		break;
	case DRM_IVPU_PARAM_NUM_CONTEXTS:
		args->value = ivpu_get_context_count(vdev);
		break;
	case DRM_IVPU_PARAM_CONTEXT_BASE_ADDRESS:
		args->value = vdev->hw->ranges.user.start;
		break;
	case DRM_IVPU_PARAM_CONTEXT_PRIORITY:
		args->value = file_priv->priority;
		break;
	case DRM_IVPU_PARAM_CONTEXT_ID:
		args->value = file_priv->ctx.id;
		break;
	case DRM_IVPU_PARAM_FW_API_VERSION:
		if (args->index < VPU_FW_API_VER_NUM) {
			struct vpu_firmware_header *fw_hdr;

			fw_hdr = (struct vpu_firmware_header *)vdev->fw->file->data;
			args->value = fw_hdr->api_version[args->index];
		} else {
			ret = -EINVAL;
		}
		break;
	case DRM_IVPU_PARAM_ENGINE_HEARTBEAT:
		ret = ivpu_jsm_get_heartbeat(vdev, args->index, &args->value);
		break;
	case DRM_IVPU_PARAM_UNIQUE_INFERENCE_ID:
		args->value = (u64)atomic64_inc_return(&vdev->unique_id_counter);
		break;
	case DRM_IVPU_PARAM_TILE_CONFIG:
		args->value = vdev->hw->tile_fuse;
		break;
	case DRM_IVPU_PARAM_SKU:
		args->value = vdev->hw->sku;
		break;
	case DRM_IVPU_PARAM_CAPABILITIES:
		ret = ivpu_get_capabilities(vdev, args);
		break;
	default:
		ret = -EINVAL;
		break;
	}

	drm_dev_exit(idx);
	return ret;
}

static int ivpu_set_param_ioctl(struct drm_device *dev, void *data, struct drm_file *file)
{
	struct ivpu_file_priv *file_priv = file->driver_priv;
	struct drm_ivpu_param *args = data;
	int ret = 0;

	switch (args->param) {
	case DRM_IVPU_PARAM_CONTEXT_PRIORITY:
		if (args->value <= DRM_IVPU_CONTEXT_PRIORITY_REALTIME)
			file_priv->priority = args->value;
		else
			ret = -EINVAL;
		break;
	default:
		ret = -EINVAL;
	}

	return ret;
}

static int ivpu_open(struct drm_device *dev, struct drm_file *file)
{
	struct ivpu_device *vdev = to_ivpu_device(dev);
	struct ivpu_file_priv *file_priv;
	u32 ctx_id;
	void *old;
	int ret;

	ret = xa_alloc_irq(&vdev->context_xa, &ctx_id, NULL, vdev->context_xa_limit, GFP_KERNEL);
	if (ret) {
		ivpu_err(vdev, "Failed to allocate context id: %d\n", ret);
		return ret;
	}

	file_priv = kzalloc(sizeof(*file_priv), GFP_KERNEL);
	if (!file_priv) {
		ret = -ENOMEM;
		goto err_xa_erase;
	}

	file_priv->vdev = vdev;
	file_priv->priority = DRM_IVPU_CONTEXT_PRIORITY_NORMAL;
	kref_init(&file_priv->ref);
	mutex_init(&file_priv->lock);

	ret = ivpu_mmu_user_context_init(vdev, &file_priv->ctx, ctx_id);
	if (ret)
		goto err_mutex_destroy;

	old = xa_store_irq(&vdev->context_xa, ctx_id, file_priv, GFP_KERNEL);
	if (xa_is_err(old)) {
		ret = xa_err(old);
		ivpu_err(vdev, "Failed to store context %u: %d\n", ctx_id, ret);
		goto err_ctx_fini;
	}

	ivpu_dbg(vdev, FILE, "file_priv create: ctx %u process %s pid %d\n",
		 ctx_id, current->comm, task_pid_nr(current));

	file->driver_priv = file_priv;
	return 0;

err_ctx_fini:
	ivpu_mmu_user_context_fini(vdev, &file_priv->ctx);
err_mutex_destroy:
	mutex_destroy(&file_priv->lock);
	kfree(file_priv);
err_xa_erase:
	xa_erase_irq(&vdev->context_xa, ctx_id);
	return ret;
}

static void ivpu_postclose(struct drm_device *dev, struct drm_file *file)
{
	struct ivpu_file_priv *file_priv = file->driver_priv;
	struct ivpu_device *vdev = to_ivpu_device(dev);

	ivpu_dbg(vdev, FILE, "file_priv close: ctx %u process %s pid %d\n",
		 file_priv->ctx.id, current->comm, task_pid_nr(current));

	ivpu_file_priv_put(&file_priv);
}

static const struct drm_ioctl_desc ivpu_drm_ioctls[] = {
	DRM_IOCTL_DEF_DRV(IVPU_GET_PARAM, ivpu_get_param_ioctl, 0),
	DRM_IOCTL_DEF_DRV(IVPU_SET_PARAM, ivpu_set_param_ioctl, 0),
	DRM_IOCTL_DEF_DRV(IVPU_BO_CREATE, ivpu_bo_create_ioctl, 0),
	DRM_IOCTL_DEF_DRV(IVPU_BO_INFO, ivpu_bo_info_ioctl, 0),
	DRM_IOCTL_DEF_DRV(IVPU_SUBMIT, ivpu_submit_ioctl, 0),
	DRM_IOCTL_DEF_DRV(IVPU_BO_WAIT, ivpu_bo_wait_ioctl, 0),
};

static int ivpu_wait_for_ready(struct ivpu_device *vdev)
{
	struct ivpu_ipc_consumer cons;
	struct ivpu_ipc_hdr ipc_hdr;
	unsigned long timeout;
	int ret;

	if (ivpu_test_mode & IVPU_TEST_MODE_FW_TEST)
		return 0;

	ivpu_ipc_consumer_add(vdev, &cons, IVPU_IPC_CHAN_BOOT_MSG);

	timeout = jiffies + msecs_to_jiffies(vdev->timeout.boot);
	while (1) {
		ret = ivpu_ipc_irq_handler(vdev);
		if (ret)
			break;
		ret = ivpu_ipc_receive(vdev, &cons, &ipc_hdr, NULL, 0);
		if (ret != -ETIMEDOUT || time_after_eq(jiffies, timeout))
			break;

		cond_resched();
	}

	ivpu_ipc_consumer_del(vdev, &cons);

	if (!ret && ipc_hdr.data_addr != IVPU_IPC_BOOT_MSG_DATA_ADDR) {
		ivpu_err(vdev, "Invalid VPU ready message: 0x%x\n",
			 ipc_hdr.data_addr);
		return -EIO;
	}

	if (!ret)
		ivpu_dbg(vdev, PM, "VPU ready message received successfully\n");
	else
		ivpu_hw_diagnose_failure(vdev);

	return ret;
}

/**
 * ivpu_boot() - Start VPU firmware
 * @vdev: VPU device
 *
 * This function is paired with ivpu_shutdown() but it doesn't power up the
 * VPU because power up has to be called very early in ivpu_probe().
 */
int ivpu_boot(struct ivpu_device *vdev)
{
	int ret;

	/* Update boot params located at first 4KB of FW memory */
	ivpu_fw_boot_params_setup(vdev, ivpu_bo_vaddr(vdev->fw->mem));

	ret = ivpu_hw_boot_fw(vdev);
	if (ret) {
		ivpu_err(vdev, "Failed to start the firmware: %d\n", ret);
		return ret;
	}

	ret = ivpu_wait_for_ready(vdev);
	if (ret) {
		ivpu_err(vdev, "Failed to boot the firmware: %d\n", ret);
		return ret;
	}

	ivpu_hw_irq_clear(vdev);
	enable_irq(vdev->irq);
	ivpu_hw_irq_enable(vdev);
	ivpu_ipc_enable(vdev);
	ivpu_job_done_thread_enable(vdev);
	return 0;
}

void ivpu_prepare_for_reset(struct ivpu_device *vdev)
{
	ivpu_hw_irq_disable(vdev);
	disable_irq(vdev->irq);
	ivpu_ipc_disable(vdev);
	ivpu_mmu_disable(vdev);
<<<<<<< HEAD
	ivpu_job_done_thread_disable(vdev);
=======
}

int ivpu_shutdown(struct ivpu_device *vdev)
{
	int ret;

	ivpu_prepare_for_reset(vdev);
>>>>>>> b85ea95d

	ret = ivpu_hw_power_down(vdev);
	if (ret)
		ivpu_warn(vdev, "Failed to power down HW: %d\n", ret);

	return ret;
}

static const struct file_operations ivpu_fops = {
	.owner		= THIS_MODULE,
	DRM_ACCEL_FOPS,
};

static const struct drm_driver driver = {
	.driver_features = DRIVER_GEM | DRIVER_COMPUTE_ACCEL,

	.open = ivpu_open,
	.postclose = ivpu_postclose,

	.gem_create_object = ivpu_gem_create_object,
	.gem_prime_import_sg_table = drm_gem_shmem_prime_import_sg_table,

	.ioctls = ivpu_drm_ioctls,
	.num_ioctls = ARRAY_SIZE(ivpu_drm_ioctls),
	.fops = &ivpu_fops,

	.name = DRIVER_NAME,
	.desc = DRIVER_DESC,
	.date = DRIVER_DATE,
	.major = DRM_IVPU_DRIVER_MAJOR,
	.minor = DRM_IVPU_DRIVER_MINOR,
};

static int ivpu_irq_init(struct ivpu_device *vdev)
{
	struct pci_dev *pdev = to_pci_dev(vdev->drm.dev);
	int ret;

	ret = pci_alloc_irq_vectors(pdev, 1, 1, PCI_IRQ_MSI | PCI_IRQ_MSIX);
	if (ret < 0) {
		ivpu_err(vdev, "Failed to allocate a MSI IRQ: %d\n", ret);
		return ret;
	}

	vdev->irq = pci_irq_vector(pdev, 0);

	ret = devm_request_irq(vdev->drm.dev, vdev->irq, vdev->hw->ops->irq_handler,
			       IRQF_NO_AUTOEN, DRIVER_NAME, vdev);
	if (ret)
		ivpu_err(vdev, "Failed to request an IRQ %d\n", ret);

	return ret;
}

static int ivpu_pci_init(struct ivpu_device *vdev)
{
	struct pci_dev *pdev = to_pci_dev(vdev->drm.dev);
	struct resource *bar0 = &pdev->resource[0];
	struct resource *bar4 = &pdev->resource[4];
	int ret;

	ivpu_dbg(vdev, MISC, "Mapping BAR0 (RegV) %pR\n", bar0);
	vdev->regv = devm_ioremap_resource(vdev->drm.dev, bar0);
	if (IS_ERR(vdev->regv)) {
		ivpu_err(vdev, "Failed to map bar 0: %pe\n", vdev->regv);
		return PTR_ERR(vdev->regv);
	}

	ivpu_dbg(vdev, MISC, "Mapping BAR4 (RegB) %pR\n", bar4);
	vdev->regb = devm_ioremap_resource(vdev->drm.dev, bar4);
	if (IS_ERR(vdev->regb)) {
		ivpu_err(vdev, "Failed to map bar 4: %pe\n", vdev->regb);
		return PTR_ERR(vdev->regb);
	}

	ret = dma_set_mask_and_coherent(vdev->drm.dev, DMA_BIT_MASK(vdev->hw->dma_bits));
	if (ret) {
		ivpu_err(vdev, "Failed to set DMA mask: %d\n", ret);
		return ret;
	}
	dma_set_max_seg_size(vdev->drm.dev, UINT_MAX);

	/* Clear any pending errors */
	pcie_capability_clear_word(pdev, PCI_EXP_DEVSTA, 0x3f);

	/* VPU 37XX does not require 10m D3hot delay */
	if (ivpu_hw_gen(vdev) == IVPU_HW_37XX)
		pdev->d3hot_delay = 0;

	ret = pcim_enable_device(pdev);
	if (ret) {
		ivpu_err(vdev, "Failed to enable PCI device: %d\n", ret);
		return ret;
	}

	pci_set_master(pdev);

	return 0;
}

static int ivpu_dev_init(struct ivpu_device *vdev)
{
	int ret;

	vdev->hw = drmm_kzalloc(&vdev->drm, sizeof(*vdev->hw), GFP_KERNEL);
	if (!vdev->hw)
		return -ENOMEM;

	vdev->mmu = drmm_kzalloc(&vdev->drm, sizeof(*vdev->mmu), GFP_KERNEL);
	if (!vdev->mmu)
		return -ENOMEM;

	vdev->fw = drmm_kzalloc(&vdev->drm, sizeof(*vdev->fw), GFP_KERNEL);
	if (!vdev->fw)
		return -ENOMEM;

	vdev->ipc = drmm_kzalloc(&vdev->drm, sizeof(*vdev->ipc), GFP_KERNEL);
	if (!vdev->ipc)
		return -ENOMEM;

	vdev->pm = drmm_kzalloc(&vdev->drm, sizeof(*vdev->pm), GFP_KERNEL);
	if (!vdev->pm)
		return -ENOMEM;

	if (ivpu_hw_gen(vdev) >= IVPU_HW_40XX) {
		vdev->hw->ops = &ivpu_hw_40xx_ops;
		vdev->hw->dma_bits = 48;
	} else {
		vdev->hw->ops = &ivpu_hw_37xx_ops;
		vdev->hw->dma_bits = 38;
	}

	vdev->platform = IVPU_PLATFORM_INVALID;
	vdev->context_xa_limit.min = IVPU_USER_CONTEXT_MIN_SSID;
	vdev->context_xa_limit.max = IVPU_USER_CONTEXT_MAX_SSID;
	atomic64_set(&vdev->unique_id_counter, 0);
	xa_init_flags(&vdev->context_xa, XA_FLAGS_ALLOC);
	xa_init_flags(&vdev->submitted_jobs_xa, XA_FLAGS_ALLOC1);
	lockdep_set_class(&vdev->submitted_jobs_xa.xa_lock, &submitted_jobs_xa_lock_class_key);
	INIT_LIST_HEAD(&vdev->bo_list);

	ret = drmm_mutex_init(&vdev->drm, &vdev->bo_list_lock);
	if (ret)
		goto err_xa_destroy;

	ret = ivpu_pci_init(vdev);
	if (ret)
		goto err_xa_destroy;

	ret = ivpu_irq_init(vdev);
	if (ret)
		goto err_xa_destroy;

	/* Init basic HW info based on buttress registers which are accessible before power up */
	ret = ivpu_hw_info_init(vdev);
	if (ret)
		goto err_xa_destroy;

	/* Power up early so the rest of init code can access VPU registers */
	ret = ivpu_hw_power_up(vdev);
	if (ret)
		goto err_power_down;

	ret = ivpu_mmu_global_context_init(vdev);
	if (ret)
		goto err_power_down;

	ret = ivpu_mmu_init(vdev);
	if (ret)
		goto err_mmu_gctx_fini;

	ret = ivpu_mmu_reserved_context_init(vdev);
	if (ret)
		goto err_mmu_gctx_fini;

	ret = ivpu_fw_init(vdev);
	if (ret)
		goto err_mmu_rctx_fini;

	ret = ivpu_ipc_init(vdev);
	if (ret)
		goto err_fw_fini;

	ivpu_pm_init(vdev);

	ret = ivpu_job_done_thread_init(vdev);
	if (ret)
		goto err_ipc_fini;

	ret = ivpu_boot(vdev);
	if (ret)
		goto err_job_done_thread_fini;

	ivpu_pm_enable(vdev);

	return 0;

err_job_done_thread_fini:
	ivpu_job_done_thread_fini(vdev);
err_ipc_fini:
	ivpu_ipc_fini(vdev);
err_fw_fini:
	ivpu_fw_fini(vdev);
err_mmu_rctx_fini:
	ivpu_mmu_reserved_context_fini(vdev);
err_mmu_gctx_fini:
	ivpu_mmu_global_context_fini(vdev);
err_power_down:
	ivpu_hw_power_down(vdev);
	if (IVPU_WA(d3hot_after_power_off))
		pci_set_power_state(to_pci_dev(vdev->drm.dev), PCI_D3hot);
err_xa_destroy:
	xa_destroy(&vdev->submitted_jobs_xa);
	xa_destroy(&vdev->context_xa);
	return ret;
}

static void ivpu_dev_fini(struct ivpu_device *vdev)
{
	ivpu_pm_disable(vdev);
	ivpu_shutdown(vdev);
	if (IVPU_WA(d3hot_after_power_off))
		pci_set_power_state(to_pci_dev(vdev->drm.dev), PCI_D3hot);
	ivpu_job_done_thread_fini(vdev);
	ivpu_pm_cancel_recovery(vdev);

	ivpu_ipc_fini(vdev);
	ivpu_fw_fini(vdev);
	ivpu_mmu_reserved_context_fini(vdev);
	ivpu_mmu_global_context_fini(vdev);

	drm_WARN_ON(&vdev->drm, !xa_empty(&vdev->submitted_jobs_xa));
	xa_destroy(&vdev->submitted_jobs_xa);
	drm_WARN_ON(&vdev->drm, !xa_empty(&vdev->context_xa));
	xa_destroy(&vdev->context_xa);
}

static struct pci_device_id ivpu_pci_ids[] = {
	{ PCI_DEVICE(PCI_VENDOR_ID_INTEL, PCI_DEVICE_ID_MTL) },
	{ PCI_DEVICE(PCI_VENDOR_ID_INTEL, PCI_DEVICE_ID_ARL) },
	{ PCI_DEVICE(PCI_VENDOR_ID_INTEL, PCI_DEVICE_ID_LNL) },
	{ }
};
MODULE_DEVICE_TABLE(pci, ivpu_pci_ids);

static int ivpu_probe(struct pci_dev *pdev, const struct pci_device_id *id)
{
	struct ivpu_device *vdev;
	int ret;

	vdev = devm_drm_dev_alloc(&pdev->dev, &driver, struct ivpu_device, drm);
	if (IS_ERR(vdev))
		return PTR_ERR(vdev);

	pci_set_drvdata(pdev, vdev);

	ret = ivpu_dev_init(vdev);
	if (ret)
		return ret;

	ivpu_debugfs_init(vdev);

	ret = drm_dev_register(&vdev->drm, 0);
	if (ret) {
		dev_err(&pdev->dev, "Failed to register DRM device: %d\n", ret);
		ivpu_dev_fini(vdev);
	}

	return ret;
}

static void ivpu_remove(struct pci_dev *pdev)
{
	struct ivpu_device *vdev = pci_get_drvdata(pdev);

	drm_dev_unplug(&vdev->drm);
	ivpu_dev_fini(vdev);
}

static const struct dev_pm_ops ivpu_drv_pci_pm = {
	SET_SYSTEM_SLEEP_PM_OPS(ivpu_pm_suspend_cb, ivpu_pm_resume_cb)
	SET_RUNTIME_PM_OPS(ivpu_pm_runtime_suspend_cb, ivpu_pm_runtime_resume_cb, NULL)
};

static const struct pci_error_handlers ivpu_drv_pci_err = {
	.reset_prepare = ivpu_pm_reset_prepare_cb,
	.reset_done = ivpu_pm_reset_done_cb,
};

static struct pci_driver ivpu_pci_driver = {
	.name = KBUILD_MODNAME,
	.id_table = ivpu_pci_ids,
	.probe = ivpu_probe,
	.remove = ivpu_remove,
	.driver = {
		.pm = &ivpu_drv_pci_pm,
	},
	.err_handler = &ivpu_drv_pci_err,
};

module_pci_driver(ivpu_pci_driver);

MODULE_AUTHOR("Intel Corporation");
MODULE_DESCRIPTION(DRIVER_DESC);
MODULE_LICENSE("GPL and additional rights");
MODULE_VERSION(DRIVER_VERSION_STR);<|MERGE_RESOLUTION|>--- conflicted
+++ resolved
@@ -388,9 +388,7 @@
 	disable_irq(vdev->irq);
 	ivpu_ipc_disable(vdev);
 	ivpu_mmu_disable(vdev);
-<<<<<<< HEAD
 	ivpu_job_done_thread_disable(vdev);
-=======
 }
 
 int ivpu_shutdown(struct ivpu_device *vdev)
@@ -398,7 +396,6 @@
 	int ret;
 
 	ivpu_prepare_for_reset(vdev);
->>>>>>> b85ea95d
 
 	ret = ivpu_hw_power_down(vdev);
 	if (ret)
