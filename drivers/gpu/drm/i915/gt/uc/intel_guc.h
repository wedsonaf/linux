--- conflicted
+++ resolved
@@ -432,12 +432,9 @@
 					 const u32 *msg, u32 len);
 int intel_guc_error_capture_process_msg(struct intel_guc *guc,
 					const u32 *msg, u32 len);
-<<<<<<< HEAD
-=======
 
 struct intel_engine_cs *
 intel_guc_lookup_engine(struct intel_guc *guc, u8 guc_class, u8 instance);
->>>>>>> 88084a3d
 
 void intel_guc_find_hung_context(struct intel_engine_cs *engine);
 
