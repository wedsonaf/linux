--- conflicted
+++ resolved
@@ -116,16 +116,6 @@
 
 static u32 get_vf2pf_sources(void __iomem *pmisc_bar)
 {
-<<<<<<< HEAD
-	u32 errsou5, errmsk5, vf_int_mask;
-
-	vf_int_mask = adf_gen2_get_vf2pf_sources(pmisc_bar);
-
-	/* Get the interrupt sources triggered by VFs, but to avoid duplicates
-	 * in the work queue, clear vf_int_mask_sets bits that are already
-	 * masked in ERRMSK register.
-	 */
-=======
 	u32 errsou3, errmsk3, errsou5, errmsk5, vf_int_mask;
 
 	/* Get the interrupt sources triggered by VFs */
@@ -139,7 +129,6 @@
 	vf_int_mask &= ~ADF_DH895XCC_ERR_REG_VF2PF_L(errmsk3);
 
 	/* Do the same for ERRSOU5 */
->>>>>>> 754e0b0e
 	errsou5 = ADF_CSR_RD(pmisc_bar, ADF_GEN2_ERRSOU5);
 	errmsk5 = ADF_CSR_RD(pmisc_bar, ADF_GEN2_ERRMSK5);
 	vf_int_mask |= ADF_DH895XCC_ERR_REG_VF2PF_U(errsou5);
@@ -151,15 +140,11 @@
 static void enable_vf2pf_interrupts(void __iomem *pmisc_addr, u32 vf_mask)
 {
 	/* Enable VF2PF Messaging Ints - VFs 0 through 15 per vf_mask[15:0] */
-<<<<<<< HEAD
-	adf_gen2_enable_vf2pf_interrupts(pmisc_addr, vf_mask);
-=======
 	if (vf_mask & 0xFFFF) {
 		u32 val = ADF_CSR_RD(pmisc_addr, ADF_GEN2_ERRMSK3)
 			  & ~ADF_DH895XCC_ERR_MSK_VF2PF_L(vf_mask);
 		ADF_CSR_WR(pmisc_addr, ADF_GEN2_ERRMSK3, val);
 	}
->>>>>>> 754e0b0e
 
 	/* Enable VF2PF Messaging Ints - VFs 16 through 31 per vf_mask[31:16] */
 	if (vf_mask >> 16) {
@@ -173,15 +158,11 @@
 static void disable_vf2pf_interrupts(void __iomem *pmisc_addr, u32 vf_mask)
 {
 	/* Disable VF2PF interrupts for VFs 0 through 15 per vf_mask[15:0] */
-<<<<<<< HEAD
-	adf_gen2_disable_vf2pf_interrupts(pmisc_addr, vf_mask);
-=======
 	if (vf_mask & 0xFFFF) {
 		u32 val = ADF_CSR_RD(pmisc_addr, ADF_GEN2_ERRMSK3)
 			  | ADF_DH895XCC_ERR_MSK_VF2PF_L(vf_mask);
 		ADF_CSR_WR(pmisc_addr, ADF_GEN2_ERRMSK3, val);
 	}
->>>>>>> 754e0b0e
 
 	/* Disable VF2PF interrupts for VFs 16 through 31 per vf_mask[31:16] */
 	if (vf_mask >> 16) {
@@ -210,10 +191,7 @@
 	hw_data->num_engines = ADF_DH895XCC_MAX_ACCELENGINES;
 	hw_data->tx_rx_gap = ADF_GEN2_RX_RINGS_OFFSET;
 	hw_data->tx_rings_mask = ADF_GEN2_TX_RINGS_MASK;
-<<<<<<< HEAD
-=======
 	hw_data->ring_to_svc_map = ADF_GEN2_DEFAULT_RING_TO_SRV_MAP;
->>>>>>> 754e0b0e
 	hw_data->alloc_irq = adf_isr_resource_alloc;
 	hw_data->free_irq = adf_isr_resource_free;
 	hw_data->enable_error_correction = adf_gen2_enable_error_correction;
@@ -239,14 +217,6 @@
 	hw_data->get_arb_mapping = adf_get_arbiter_mapping;
 	hw_data->enable_ints = adf_enable_ints;
 	hw_data->reset_device = adf_reset_sbr;
-<<<<<<< HEAD
-	hw_data->get_pf2vf_offset = adf_gen2_get_pf2vf_offset;
-	hw_data->get_vf2pf_sources = get_vf2pf_sources;
-	hw_data->enable_vf2pf_interrupts = enable_vf2pf_interrupts;
-	hw_data->disable_vf2pf_interrupts = disable_vf2pf_interrupts;
-	hw_data->enable_pfvf_comms = adf_enable_pf2vf_comms;
-=======
->>>>>>> 754e0b0e
 	hw_data->disable_iov = adf_disable_sriov;
 
 	adf_gen2_init_pf_pfvf_ops(&hw_data->pfvf_ops);
