# SPDX-License-Identifier: GPL-2.0-only
menu "Kernel hacking"

menu "printk and dmesg options"

config PRINTK_TIME
	bool "Show timing information on printks"
	depends on PRINTK
	help
	  Selecting this option causes time stamps of the printk()
	  messages to be added to the output of the syslog() system
	  call and at the console.

	  The timestamp is always recorded internally, and exported
	  to /dev/kmsg. This flag just specifies if the timestamp should
	  be included, not that the timestamp is recorded.

	  The behavior is also controlled by the kernel command line
	  parameter printk.time=1. See Documentation/admin-guide/kernel-parameters.rst

config PRINTK_CALLER
	bool "Show caller information on printks"
	depends on PRINTK
	help
	  Selecting this option causes printk() to add a caller "thread id" (if
	  in task context) or a caller "processor id" (if not in task context)
	  to every message.

	  This option is intended for environments where multiple threads
	  concurrently call printk() for many times, for it is difficult to
	  interpret without knowing where these lines (or sometimes individual
	  line which was divided into multiple lines due to race) came from.

	  Since toggling after boot makes the code racy, currently there is
	  no option to enable/disable at the kernel command line parameter or
	  sysfs interface.

config STACKTRACE_BUILD_ID
	bool "Show build ID information in stacktraces"
	depends on PRINTK
	help
	  Selecting this option adds build ID information for symbols in
	  stacktraces printed with the printk format '%p[SR]b'.

	  This option is intended for distros where debuginfo is not easily
	  accessible but can be downloaded given the build ID of the vmlinux or
	  kernel module where the function is located.

config CONSOLE_LOGLEVEL_DEFAULT
	int "Default console loglevel (1-15)"
	range 1 15
	default "7"
	help
	  Default loglevel to determine what will be printed on the console.

	  Setting a default here is equivalent to passing in loglevel=<x> in
	  the kernel bootargs. loglevel=<x> continues to override whatever
	  value is specified here as well.

	  Note: This does not affect the log level of un-prefixed printk()
	  usage in the kernel. That is controlled by the MESSAGE_LOGLEVEL_DEFAULT
	  option.

config CONSOLE_LOGLEVEL_QUIET
	int "quiet console loglevel (1-15)"
	range 1 15
	default "4"
	help
	  loglevel to use when "quiet" is passed on the kernel commandline.

	  When "quiet" is passed on the kernel commandline this loglevel
	  will be used as the loglevel. IOW passing "quiet" will be the
	  equivalent of passing "loglevel=<CONSOLE_LOGLEVEL_QUIET>"

config MESSAGE_LOGLEVEL_DEFAULT
	int "Default message log level (1-7)"
	range 1 7
	default "4"
	help
	  Default log level for printk statements with no specified priority.

	  This was hard-coded to KERN_WARNING since at least 2.6.10 but folks
	  that are auditing their logs closely may want to set it to a lower
	  priority.

	  Note: This does not affect what message level gets printed on the console
	  by default. To change that, use loglevel=<x> in the kernel bootargs,
	  or pick a different CONSOLE_LOGLEVEL_DEFAULT configuration value.

config BOOT_PRINTK_DELAY
	bool "Delay each boot printk message by N milliseconds"
	depends on DEBUG_KERNEL && PRINTK && GENERIC_CALIBRATE_DELAY
	help
	  This build option allows you to read kernel boot messages
	  by inserting a short delay after each one.  The delay is
	  specified in milliseconds on the kernel command line,
	  using "boot_delay=N".

	  It is likely that you would also need to use "lpj=M" to preset
	  the "loops per jiffie" value.
	  See a previous boot log for the "lpj" value to use for your
	  system, and then set "lpj=M" before setting "boot_delay=N".
	  NOTE:  Using this option may adversely affect SMP systems.
	  I.e., processors other than the first one may not boot up.
	  BOOT_PRINTK_DELAY also may cause LOCKUP_DETECTOR to detect
	  what it believes to be lockup conditions.

config DYNAMIC_DEBUG
	bool "Enable dynamic printk() support"
	default n
	depends on PRINTK
	depends on (DEBUG_FS || PROC_FS)
	select DYNAMIC_DEBUG_CORE
	help

	  Compiles debug level messages into the kernel, which would not
	  otherwise be available at runtime. These messages can then be
	  enabled/disabled based on various levels of scope - per source file,
	  function, module, format string, and line number. This mechanism
	  implicitly compiles in all pr_debug() and dev_dbg() calls, which
	  enlarges the kernel text size by about 2%.

	  If a source file is compiled with DEBUG flag set, any
	  pr_debug() calls in it are enabled by default, but can be
	  disabled at runtime as below.  Note that DEBUG flag is
	  turned on by many CONFIG_*DEBUG* options.

	  Usage:

	  Dynamic debugging is controlled via the 'dynamic_debug/control' file,
	  which is contained in the 'debugfs' filesystem or procfs.
	  Thus, the debugfs or procfs filesystem must first be mounted before
	  making use of this feature.
	  We refer the control file as: <debugfs>/dynamic_debug/control. This
	  file contains a list of the debug statements that can be enabled. The
	  format for each line of the file is:

		filename:lineno [module]function flags format

	  filename : source file of the debug statement
	  lineno : line number of the debug statement
	  module : module that contains the debug statement
	  function : function that contains the debug statement
	  flags : '=p' means the line is turned 'on' for printing
	  format : the format used for the debug statement

	  From a live system:

		nullarbor:~ # cat <debugfs>/dynamic_debug/control
		# filename:lineno [module]function flags format
		fs/aio.c:222 [aio]__put_ioctx =_ "__put_ioctx:\040freeing\040%p\012"
		fs/aio.c:248 [aio]ioctx_alloc =_ "ENOMEM:\040nr_events\040too\040high\012"
		fs/aio.c:1770 [aio]sys_io_cancel =_ "calling\040cancel\012"

	  Example usage:

		// enable the message at line 1603 of file svcsock.c
		nullarbor:~ # echo -n 'file svcsock.c line 1603 +p' >
						<debugfs>/dynamic_debug/control

		// enable all the messages in file svcsock.c
		nullarbor:~ # echo -n 'file svcsock.c +p' >
						<debugfs>/dynamic_debug/control

		// enable all the messages in the NFS server module
		nullarbor:~ # echo -n 'module nfsd +p' >
						<debugfs>/dynamic_debug/control

		// enable all 12 messages in the function svc_process()
		nullarbor:~ # echo -n 'func svc_process +p' >
						<debugfs>/dynamic_debug/control

		// disable all 12 messages in the function svc_process()
		nullarbor:~ # echo -n 'func svc_process -p' >
						<debugfs>/dynamic_debug/control

	  See Documentation/admin-guide/dynamic-debug-howto.rst for additional
	  information.

config DYNAMIC_DEBUG_CORE
	bool "Enable core function of dynamic debug support"
	depends on PRINTK
	depends on (DEBUG_FS || PROC_FS)
	help
	  Enable core functional support of dynamic debug. It is useful
	  when you want to tie dynamic debug to your kernel modules with
	  DYNAMIC_DEBUG_MODULE defined for each of them, especially for
	  the case of embedded system where the kernel image size is
	  sensitive for people.

config SYMBOLIC_ERRNAME
	bool "Support symbolic error names in printf"
	default y if PRINTK
	help
	  If you say Y here, the kernel's printf implementation will
	  be able to print symbolic error names such as ENOSPC instead
	  of the number 28. It makes the kernel image slightly larger
	  (about 3KB), but can make the kernel logs easier to read.

config DEBUG_BUGVERBOSE
	bool "Verbose BUG() reporting (adds 70K)" if DEBUG_KERNEL && EXPERT
	depends on BUG && (GENERIC_BUG || HAVE_DEBUG_BUGVERBOSE)
	default y
	help
	  Say Y here to make BUG() panics output the file name and line number
	  of the BUG call as well as the EIP and oops trace.  This aids
	  debugging but costs about 70-100K of memory.

endmenu # "printk and dmesg options"

config DEBUG_KERNEL
	bool "Kernel debugging"
	help
	  Say Y here if you are developing drivers or trying to debug and
	  identify kernel problems.

config DEBUG_MISC
	bool "Miscellaneous debug code"
	default DEBUG_KERNEL
	depends on DEBUG_KERNEL
	help
	  Say Y here if you need to enable miscellaneous debug code that should
	  be under a more specific debug option but isn't.

menu "Compile-time checks and compiler options"

config DEBUG_INFO
	bool
	help
	  A kernel debug info option other than "None" has been selected
	  in the "Debug information" choice below, indicating that debug
	  information will be generated for build targets.

# Clang is known to generate .{s,u}leb128 with symbol deltas with DWARF5, which
# some targets may not support: https://sourceware.org/bugzilla/show_bug.cgi?id=27215
config AS_HAS_NON_CONST_LEB128
	def_bool $(as-instr,.uleb128 .Lexpr_end4 - .Lexpr_start3\n.Lexpr_start3:\n.Lexpr_end4:)

choice
	prompt "Debug information"
	depends on DEBUG_KERNEL
	help
	  Selecting something other than "None" results in a kernel image
	  that will include debugging info resulting in a larger kernel image.
	  This adds debug symbols to the kernel and modules (gcc -g), and
	  is needed if you intend to use kernel crashdump or binary object
	  tools like crash, kgdb, LKCD, gdb, etc on the kernel.

	  Choose which version of DWARF debug info to emit. If unsure,
	  select "Toolchain default".

config DEBUG_INFO_NONE
	bool "Disable debug information"
	help
	  Do not build the kernel with debugging information, which will
	  result in a faster and smaller build.

config DEBUG_INFO_DWARF_TOOLCHAIN_DEFAULT
	bool "Rely on the toolchain's implicit default DWARF version"
	select DEBUG_INFO
	depends on !CC_IS_CLANG || AS_IS_LLVM || CLANG_VERSION < 140000 || (AS_IS_GNU && AS_VERSION >= 23502 && AS_HAS_NON_CONST_LEB128)
	help
	  The implicit default version of DWARF debug info produced by a
	  toolchain changes over time.

	  This can break consumers of the debug info that haven't upgraded to
	  support newer revisions, and prevent testing newer versions, but
	  those should be less common scenarios.

config DEBUG_INFO_DWARF4
	bool "Generate DWARF Version 4 debuginfo"
	select DEBUG_INFO
	depends on !CC_IS_CLANG || AS_IS_LLVM || (AS_IS_GNU && AS_VERSION >= 23502)
	help
	  Generate DWARF v4 debug info. This requires gcc 4.5+, binutils 2.35.2
	  if using clang without clang's integrated assembler, and gdb 7.0+.

	  If you have consumers of DWARF debug info that are not ready for
	  newer revisions of DWARF, you may wish to choose this or have your
	  config select this.

config DEBUG_INFO_DWARF5
	bool "Generate DWARF Version 5 debuginfo"
	select DEBUG_INFO
	depends on !CC_IS_CLANG || AS_IS_LLVM || (AS_IS_GNU && AS_VERSION >= 23502 && AS_HAS_NON_CONST_LEB128)
	help
	  Generate DWARF v5 debug info. Requires binutils 2.35.2, gcc 5.0+ (gcc
	  5.0+ accepts the -gdwarf-5 flag but only had partial support for some
	  draft features until 7.0), and gdb 8.0+.

	  Changes to the structure of debug info in Version 5 allow for around
	  15-18% savings in resulting image and debug info section sizes as
	  compared to DWARF Version 4. DWARF Version 5 standardizes previous
	  extensions such as accelerators for symbol indexing and the format
	  for fission (.dwo/.dwp) files. Users may not want to select this
	  config if they rely on tooling that has not yet been updated to
	  support DWARF Version 5.

endchoice # "Debug information"

if DEBUG_INFO

config DEBUG_INFO_REDUCED
	bool "Reduce debugging information"
	help
	  If you say Y here gcc is instructed to generate less debugging
	  information for structure types. This means that tools that
	  need full debugging information (like kgdb or systemtap) won't
	  be happy. But if you merely need debugging information to
	  resolve line numbers there is no loss. Advantage is that
	  build directory object sizes shrink dramatically over a full
	  DEBUG_INFO build and compile times are reduced too.
	  Only works with newer gcc versions.

config DEBUG_INFO_COMPRESSED
	bool "Compressed debugging information"
	depends on $(cc-option,-gz=zlib)
	depends on $(ld-option,--compress-debug-sections=zlib)
	help
	  Compress the debug information using zlib.  Requires GCC 5.0+ or Clang
	  5.0+, binutils 2.26+, and zlib.

	  Users of dpkg-deb via scripts/package/builddeb may find an increase in
	  size of their debug .deb packages with this config set, due to the
	  debug info being compressed with zlib, then the object files being
	  recompressed with a different compression scheme. But this is still
	  preferable to setting $KDEB_COMPRESS to "none" which would be even
	  larger.

config DEBUG_INFO_SPLIT
	bool "Produce split debuginfo in .dwo files"
	depends on $(cc-option,-gsplit-dwarf)
	help
	  Generate debug info into separate .dwo files. This significantly
	  reduces the build directory size for builds with DEBUG_INFO,
	  because it stores the information only once on disk in .dwo
	  files instead of multiple times in object files and executables.
	  In addition the debug information is also compressed.

	  Requires recent gcc (4.7+) and recent gdb/binutils.
	  Any tool that packages or reads debug information would need
	  to know about the .dwo files and include them.
	  Incompatible with older versions of ccache.

config DEBUG_INFO_BTF
	bool "Generate BTF typeinfo"
	depends on !DEBUG_INFO_SPLIT && !DEBUG_INFO_REDUCED
	depends on !GCC_PLUGIN_RANDSTRUCT || COMPILE_TEST
	depends on BPF_SYSCALL
	depends on !DEBUG_INFO_DWARF5 || PAHOLE_VERSION >= 121
	help
	  Generate deduplicated BTF type information from DWARF debug info.
	  Turning this on expects presence of pahole tool, which will convert
	  DWARF type info into equivalent deduplicated BTF type info.

config PAHOLE_HAS_SPLIT_BTF
	def_bool PAHOLE_VERSION >= 119

config PAHOLE_HAS_BTF_TAG
	def_bool PAHOLE_VERSION >= 123
	depends on CC_IS_CLANG
	help
	  Decide whether pahole emits btf_tag attributes (btf_type_tag and
	  btf_decl_tag) or not. Currently only clang compiler implements
	  these attributes, so make the config depend on CC_IS_CLANG.

config DEBUG_INFO_BTF_MODULES
	def_bool y
	depends on DEBUG_INFO_BTF && MODULES && PAHOLE_HAS_SPLIT_BTF
	help
	  Generate compact split BTF type information for kernel modules.

config MODULE_ALLOW_BTF_MISMATCH
	bool "Allow loading modules with non-matching BTF type info"
	depends on DEBUG_INFO_BTF_MODULES
	help
	  For modules whose split BTF does not match vmlinux, load without
	  BTF rather than refusing to load. The default behavior with
	  module BTF enabled is to reject modules with such mismatches;
	  this option will still load module BTF where possible but ignore
	  it when a mismatch is found.

config GDB_SCRIPTS
	bool "Provide GDB scripts for kernel debugging"
	help
	  This creates the required links to GDB helper scripts in the
	  build directory. If you load vmlinux into gdb, the helper
	  scripts will be automatically imported by gdb as well, and
	  additional functions are available to analyze a Linux kernel
	  instance. See Documentation/dev-tools/gdb-kernel-debugging.rst
	  for further details.

endif # DEBUG_INFO

config FRAME_WARN
	int "Warn for stack frames larger than"
	range 0 8192
	default 2048 if GCC_PLUGIN_LATENT_ENTROPY
	default 2048 if PARISC
	default 1536 if (!64BIT && XTENSA)
	default 1024 if !64BIT
	default 2048 if 64BIT
	help
	  Tell gcc to warn at build time for stack frames larger than this.
	  Setting this too low will cause a lot of warnings.
	  Setting it to 0 disables the warning.

config STRIP_ASM_SYMS
	bool "Strip assembler-generated symbols during link"
	default n
	help
	  Strip internal assembler-generated symbols during a link (symbols
	  that look like '.Lxxx') so they don't pollute the output of
	  get_wchan() and suchlike.

config READABLE_ASM
	bool "Generate readable assembler code"
	depends on DEBUG_KERNEL
	depends on CC_IS_GCC
	help
	  Disable some compiler optimizations that tend to generate human unreadable
	  assembler output. This may make the kernel slightly slower, but it helps
	  to keep kernel developers who have to stare a lot at assembler listings
	  sane.

config HEADERS_INSTALL
	bool "Install uapi headers to usr/include"
	depends on !UML
	help
	  This option will install uapi headers (headers exported to user-space)
	  into the usr/include directory for use during the kernel build.
	  This is unneeded for building the kernel itself, but needed for some
	  user-space program samples. It is also needed by some features such
	  as uapi header sanity checks.

config DEBUG_SECTION_MISMATCH
	bool "Enable full Section mismatch analysis"
	depends on CC_IS_GCC
	help
	  The section mismatch analysis checks if there are illegal
	  references from one section to another section.
	  During linktime or runtime, some sections are dropped;
	  any use of code/data previously in these sections would
	  most likely result in an oops.
	  In the code, functions and variables are annotated with
	  __init,, etc. (see the full list in include/linux/init.h),
	  which results in the code/data being placed in specific sections.
	  The section mismatch analysis is always performed after a full
	  kernel build, and enabling this option causes the following
	  additional step to occur:
	  - Add the option -fno-inline-functions-called-once to gcc commands.
	    When inlining a function annotated with __init in a non-init
	    function, we would lose the section information and thus
	    the analysis would not catch the illegal reference.
	    This option tells gcc to inline less (but it does result in
	    a larger kernel).

config SECTION_MISMATCH_WARN_ONLY
	bool "Make section mismatch errors non-fatal"
	default y
	help
	  If you say N here, the build process will fail if there are any
	  section mismatch, instead of just throwing warnings.

	  If unsure, say Y.

config DEBUG_FORCE_FUNCTION_ALIGN_64B
	bool "Force all function address 64B aligned"
	depends on EXPERT && (X86_64 || ARM64 || PPC32 || PPC64 || ARC)
	help
	  There are cases that a commit from one domain changes the function
	  address alignment of other domains, and cause magic performance
	  bump (regression or improvement). Enable this option will help to
	  verify if the bump is caused by function alignment changes, while
	  it will slightly increase the kernel size and affect icache usage.

	  It is mainly for debug and performance tuning use.

#
# Select this config option from the architecture Kconfig, if it
# is preferred to always offer frame pointers as a config
# option on the architecture (regardless of KERNEL_DEBUG):
#
config ARCH_WANT_FRAME_POINTERS
	bool

config FRAME_POINTER
	bool "Compile the kernel with frame pointers"
	depends on DEBUG_KERNEL && (M68K || UML || SUPERH) || ARCH_WANT_FRAME_POINTERS
	default y if (DEBUG_INFO && UML) || ARCH_WANT_FRAME_POINTERS
	help
	  If you say Y here the resulting kernel image will be slightly
	  larger and slower, but it gives very useful debugging information
	  in case of kernel bugs. (precise oopses/stacktraces/warnings)

config OBJTOOL
	bool

config STACK_VALIDATION
	bool "Compile-time stack metadata validation"
	depends on HAVE_STACK_VALIDATION && UNWINDER_FRAME_POINTER
	select OBJTOOL
	default n
	help
	  Validate frame pointer rules at compile-time.  This helps ensure that
	  runtime stack traces are more reliable.

	  For more information, see
	  tools/objtool/Documentation/objtool.txt.

config NOINSTR_VALIDATION
	bool
	depends on HAVE_NOINSTR_VALIDATION && DEBUG_ENTRY
	select OBJTOOL
	default y

config VMLINUX_MAP
	bool "Generate vmlinux.map file when linking"
	depends on EXPERT
	help
	  Selecting this option will pass "-Map=vmlinux.map" to ld
	  when linking vmlinux. That file can be useful for verifying
	  and debugging magic section games, and for seeing which
	  pieces of code get eliminated with
	  CONFIG_LD_DEAD_CODE_DATA_ELIMINATION.

config DEBUG_FORCE_WEAK_PER_CPU
	bool "Force weak per-cpu definitions"
	depends on DEBUG_KERNEL
	help
	  s390 and alpha require percpu variables in modules to be
	  defined weak to work around addressing range issue which
	  puts the following two restrictions on percpu variable
	  definitions.

	  1. percpu symbols must be unique whether static or not
	  2. percpu variables can't be defined inside a function

	  To ensure that generic code follows the above rules, this
	  option forces all percpu variables to be defined as weak.

endmenu # "Compiler options"

menu "Generic Kernel Debugging Instruments"

config MAGIC_SYSRQ
	bool "Magic SysRq key"
	depends on !UML
	help
	  If you say Y here, you will have some control over the system even
	  if the system crashes for example during kernel debugging (e.g., you
	  will be able to flush the buffer cache to disk, reboot the system
	  immediately or dump some status information). This is accomplished
	  by pressing various keys while holding SysRq (Alt+PrintScreen). It
	  also works on a serial console (on PC hardware at least), if you
	  send a BREAK and then within 5 seconds a command keypress. The
	  keys are documented in <file:Documentation/admin-guide/sysrq.rst>.
	  Don't say Y unless you really know what this hack does.

config MAGIC_SYSRQ_DEFAULT_ENABLE
	hex "Enable magic SysRq key functions by default"
	depends on MAGIC_SYSRQ
	default 0x1
	help
	  Specifies which SysRq key functions are enabled by default.
	  This may be set to 1 or 0 to enable or disable them all, or
	  to a bitmask as described in Documentation/admin-guide/sysrq.rst.

config MAGIC_SYSRQ_SERIAL
	bool "Enable magic SysRq key over serial"
	depends on MAGIC_SYSRQ
	default y
	help
	  Many embedded boards have a disconnected TTL level serial which can
	  generate some garbage that can lead to spurious false sysrq detects.
	  This option allows you to decide whether you want to enable the
	  magic SysRq key.

config MAGIC_SYSRQ_SERIAL_SEQUENCE
	string "Char sequence that enables magic SysRq over serial"
	depends on MAGIC_SYSRQ_SERIAL
	default ""
	help
	  Specifies a sequence of characters that can follow BREAK to enable
	  SysRq on a serial console.

	  If unsure, leave an empty string and the option will not be enabled.

config DEBUG_FS
	bool "Debug Filesystem"
	help
	  debugfs is a virtual file system that kernel developers use to put
	  debugging files into.  Enable this option to be able to read and
	  write to these files.

	  For detailed documentation on the debugfs API, see
	  Documentation/filesystems/.

	  If unsure, say N.

choice
	prompt "Debugfs default access"
	depends on DEBUG_FS
	default DEBUG_FS_ALLOW_ALL
	help
	  This selects the default access restrictions for debugfs.
	  It can be overridden with kernel command line option
	  debugfs=[on,no-mount,off]. The restrictions apply for API access
	  and filesystem registration.

config DEBUG_FS_ALLOW_ALL
	bool "Access normal"
	help
	  No restrictions apply. Both API and filesystem registration
	  is on. This is the normal default operation.

config DEBUG_FS_DISALLOW_MOUNT
	bool "Do not register debugfs as filesystem"
	help
	  The API is open but filesystem is not loaded. Clients can still do
	  their work and read with debug tools that do not need
	  debugfs filesystem.

config DEBUG_FS_ALLOW_NONE
	bool "No access"
	help
	  Access is off. Clients get -PERM when trying to create nodes in
	  debugfs tree and debugfs is not registered as a filesystem.
	  Client can then back-off or continue without debugfs access.

endchoice

source "lib/Kconfig.kgdb"
source "lib/Kconfig.ubsan"
source "lib/Kconfig.kcsan"

endmenu

menu "Networking Debugging"

source "net/Kconfig.debug"

endmenu # "Networking Debugging"

menu "Memory Debugging"

source "mm/Kconfig.debug"

config DEBUG_OBJECTS
	bool "Debug object operations"
	depends on DEBUG_KERNEL
	help
	  If you say Y here, additional code will be inserted into the
	  kernel to track the life time of various objects and validate
	  the operations on those objects.

config DEBUG_OBJECTS_SELFTEST
	bool "Debug objects selftest"
	depends on DEBUG_OBJECTS
	help
	  This enables the selftest of the object debug code.

config DEBUG_OBJECTS_FREE
	bool "Debug objects in freed memory"
	depends on DEBUG_OBJECTS
	help
	  This enables checks whether a k/v free operation frees an area
	  which contains an object which has not been deactivated
	  properly. This can make kmalloc/kfree-intensive workloads
	  much slower.

config DEBUG_OBJECTS_TIMERS
	bool "Debug timer objects"
	depends on DEBUG_OBJECTS
	help
	  If you say Y here, additional code will be inserted into the
	  timer routines to track the life time of timer objects and
	  validate the timer operations.

config DEBUG_OBJECTS_WORK
	bool "Debug work objects"
	depends on DEBUG_OBJECTS
	help
	  If you say Y here, additional code will be inserted into the
	  work queue routines to track the life time of work objects and
	  validate the work operations.

config DEBUG_OBJECTS_RCU_HEAD
	bool "Debug RCU callbacks objects"
	depends on DEBUG_OBJECTS
	help
	  Enable this to turn on debugging of RCU list heads (call_rcu() usage).

config DEBUG_OBJECTS_PERCPU_COUNTER
	bool "Debug percpu counter objects"
	depends on DEBUG_OBJECTS
	help
	  If you say Y here, additional code will be inserted into the
	  percpu counter routines to track the life time of percpu counter
	  objects and validate the percpu counter operations.

config DEBUG_OBJECTS_ENABLE_DEFAULT
	int "debug_objects bootup default value (0-1)"
	range 0 1
	default "1"
	depends on DEBUG_OBJECTS
	help
	  Debug objects boot parameter default value

config SHRINKER_DEBUG
	bool "Enable shrinker debugging support"
	depends on DEBUG_FS
	help
	  Say Y to enable the shrinker debugfs interface which provides
	  visibility into the kernel memory shrinkers subsystem.
	  Disable it to avoid an extra memory footprint.

config HAVE_DEBUG_KMEMLEAK
	bool

config DEBUG_KMEMLEAK
	bool "Kernel memory leak detector"
	depends on DEBUG_KERNEL && HAVE_DEBUG_KMEMLEAK
	select DEBUG_FS
	select STACKTRACE if STACKTRACE_SUPPORT
	select KALLSYMS
	select CRC32
	help
	  Say Y here if you want to enable the memory leak
	  detector. The memory allocation/freeing is traced in a way
	  similar to the Boehm's conservative garbage collector, the
	  difference being that the orphan objects are not freed but
	  only shown in /sys/kernel/debug/kmemleak. Enabling this
	  feature will introduce an overhead to memory
	  allocations. See Documentation/dev-tools/kmemleak.rst for more
	  details.

	  Enabling DEBUG_SLAB or SLUB_DEBUG may increase the chances
	  of finding leaks due to the slab objects poisoning.

	  In order to access the kmemleak file, debugfs needs to be
	  mounted (usually at /sys/kernel/debug).

config DEBUG_KMEMLEAK_MEM_POOL_SIZE
	int "Kmemleak memory pool size"
	depends on DEBUG_KMEMLEAK
	range 200 1000000
	default 16000
	help
	  Kmemleak must track all the memory allocations to avoid
	  reporting false positives. Since memory may be allocated or
	  freed before kmemleak is fully initialised, use a static pool
	  of metadata objects to track such callbacks. After kmemleak is
	  fully initialised, this memory pool acts as an emergency one
	  if slab allocations fail.

config DEBUG_KMEMLEAK_TEST
	tristate "Simple test for the kernel memory leak detector"
	depends on DEBUG_KMEMLEAK && m
	help
	  This option enables a module that explicitly leaks memory.

	  If unsure, say N.

config DEBUG_KMEMLEAK_DEFAULT_OFF
	bool "Default kmemleak to off"
	depends on DEBUG_KMEMLEAK
	help
	  Say Y here to disable kmemleak by default. It can then be enabled
	  on the command line via kmemleak=on.

config DEBUG_KMEMLEAK_AUTO_SCAN
	bool "Enable kmemleak auto scan thread on boot up"
	default y
	depends on DEBUG_KMEMLEAK
	help
	  Depending on the cpu, kmemleak scan may be cpu intensive and can
	  stall user tasks at times. This option enables/disables automatic
	  kmemleak scan at boot up.

	  Say N here to disable kmemleak auto scan thread to stop automatic
	  scanning. Disabling this option disables automatic reporting of
	  memory leaks.

	  If unsure, say Y.

config DEBUG_STACK_USAGE
	bool "Stack utilization instrumentation"
	depends on DEBUG_KERNEL && !IA64
	help
	  Enables the display of the minimum amount of free stack which each
	  task has ever had available in the sysrq-T and sysrq-P debug output.

	  This option will slow down process creation somewhat.

config SCHED_STACK_END_CHECK
	bool "Detect stack corruption on calls to schedule()"
	depends on DEBUG_KERNEL
	default n
	help
	  This option checks for a stack overrun on calls to schedule().
	  If the stack end location is found to be over written always panic as
	  the content of the corrupted region can no longer be trusted.
	  This is to ensure no erroneous behaviour occurs which could result in
	  data corruption or a sporadic crash at a later stage once the region
	  is examined. The runtime overhead introduced is minimal.

config ARCH_HAS_DEBUG_VM_PGTABLE
	bool
	help
	  An architecture should select this when it can successfully
	  build and run DEBUG_VM_PGTABLE.

config DEBUG_VM_IRQSOFF
	def_bool DEBUG_VM && !PREEMPT_RT

config DEBUG_VM
	bool "Debug VM"
	depends on DEBUG_KERNEL
	help
	  Enable this to turn on extended checks in the virtual-memory system
	  that may impact performance.

	  If unsure, say N.

config DEBUG_VM_MAPLE_TREE
	bool "Debug VM maple trees"
	depends on DEBUG_VM
	select DEBUG_MAPLE_TREE
	help
	  Enable VM maple tree debugging information and extra validations.

	  If unsure, say N.

config DEBUG_VM_RB
	bool "Debug VM red-black trees"
	depends on DEBUG_VM
	help
	  Enable VM red-black tree debugging information and extra validations.

	  If unsure, say N.

config DEBUG_VM_PGFLAGS
	bool "Debug page-flags operations"
	depends on DEBUG_VM
	help
	  Enables extra validation on page flags operations.

	  If unsure, say N.

config DEBUG_VM_PGTABLE
	bool "Debug arch page table for semantics compliance"
	depends on MMU
	depends on ARCH_HAS_DEBUG_VM_PGTABLE
	default y if DEBUG_VM
	help
	  This option provides a debug method which can be used to test
	  architecture page table helper functions on various platforms in
	  verifying if they comply with expected generic MM semantics. This
	  will help architecture code in making sure that any changes or
	  new additions of these helpers still conform to expected
	  semantics of the generic MM. Platforms will have to opt in for
	  this through ARCH_HAS_DEBUG_VM_PGTABLE.

	  If unsure, say N.

config ARCH_HAS_DEBUG_VIRTUAL
	bool

config DEBUG_VIRTUAL
	bool "Debug VM translations"
	depends on DEBUG_KERNEL && ARCH_HAS_DEBUG_VIRTUAL
	help
	  Enable some costly sanity checks in virtual to page code. This can
	  catch mistakes with virt_to_page() and friends.

	  If unsure, say N.

config DEBUG_NOMMU_REGIONS
	bool "Debug the global anon/private NOMMU mapping region tree"
	depends on DEBUG_KERNEL && !MMU
	help
	  This option causes the global tree of anonymous and private mapping
	  regions to be regularly checked for invalid topology.

config DEBUG_MEMORY_INIT
	bool "Debug memory initialisation" if EXPERT
	default !EXPERT
	help
	  Enable this for additional checks during memory initialisation.
	  The sanity checks verify aspects of the VM such as the memory model
	  and other information provided by the architecture. Verbose
	  information will be printed at KERN_DEBUG loglevel depending
	  on the mminit_loglevel= command-line option.

	  If unsure, say Y

config MEMORY_NOTIFIER_ERROR_INJECT
	tristate "Memory hotplug notifier error injection module"
	depends on MEMORY_HOTPLUG && NOTIFIER_ERROR_INJECTION
	help
	  This option provides the ability to inject artificial errors to
	  memory hotplug notifier chain callbacks.  It is controlled through
	  debugfs interface under /sys/kernel/debug/notifier-error-inject/memory

	  If the notifier call chain should be failed with some events
	  notified, write the error code to "actions/<notifier event>/error".

	  Example: Inject memory hotplug offline error (-12 == -ENOMEM)

	  # cd /sys/kernel/debug/notifier-error-inject/memory
	  # echo -12 > actions/MEM_GOING_OFFLINE/error
	  # echo offline > /sys/devices/system/memory/memoryXXX/state
	  bash: echo: write error: Cannot allocate memory

	  To compile this code as a module, choose M here: the module will
	  be called memory-notifier-error-inject.

	  If unsure, say N.

config DEBUG_PER_CPU_MAPS
	bool "Debug access to per_cpu maps"
	depends on DEBUG_KERNEL
	depends on SMP
	help
	  Say Y to verify that the per_cpu map being accessed has
	  been set up. This adds a fair amount of code to kernel memory
	  and decreases performance.

	  Say N if unsure.

config DEBUG_KMAP_LOCAL
	bool "Debug kmap_local temporary mappings"
	depends on DEBUG_KERNEL && KMAP_LOCAL
	help
	  This option enables additional error checking for the kmap_local
	  infrastructure.  Disable for production use.

config ARCH_SUPPORTS_KMAP_LOCAL_FORCE_MAP
	bool

config DEBUG_KMAP_LOCAL_FORCE_MAP
	bool "Enforce kmap_local temporary mappings"
	depends on DEBUG_KERNEL && ARCH_SUPPORTS_KMAP_LOCAL_FORCE_MAP
	select KMAP_LOCAL
	select DEBUG_KMAP_LOCAL
	help
	  This option enforces temporary mappings through the kmap_local
	  mechanism for non-highmem pages and on non-highmem systems.
	  Disable this for production systems!

config DEBUG_HIGHMEM
	bool "Highmem debugging"
	depends on DEBUG_KERNEL && HIGHMEM
	select DEBUG_KMAP_LOCAL_FORCE_MAP if ARCH_SUPPORTS_KMAP_LOCAL_FORCE_MAP
	select DEBUG_KMAP_LOCAL
	help
	  This option enables additional error checking for high memory
	  systems.  Disable for production systems.

config HAVE_DEBUG_STACKOVERFLOW
	bool

config DEBUG_STACKOVERFLOW
	bool "Check for stack overflows"
	depends on DEBUG_KERNEL && HAVE_DEBUG_STACKOVERFLOW
	help
	  Say Y here if you want to check for overflows of kernel, IRQ
	  and exception stacks (if your architecture uses them). This
	  option will show detailed messages if free stack space drops
	  below a certain limit.

	  These kinds of bugs usually occur when call-chains in the
	  kernel get too deep, especially when interrupts are
	  involved.

	  Use this in cases where you see apparently random memory
	  corruption, especially if it appears in 'struct thread_info'

	  If in doubt, say "N".

source "lib/Kconfig.kasan"
source "lib/Kconfig.kfence"
source "lib/Kconfig.kmsan"

endmenu # "Memory Debugging"

config DEBUG_SHIRQ
	bool "Debug shared IRQ handlers"
	depends on DEBUG_KERNEL
	help
	  Enable this to generate a spurious interrupt just before a shared
	  interrupt handler is deregistered (generating one when registering
	  is currently disabled). Drivers need to handle this correctly. Some
	  don't and need to be caught.

menu "Debug Oops, Lockups and Hangs"

config PANIC_ON_OOPS
	bool "Panic on Oops"
	help
	  Say Y here to enable the kernel to panic when it oopses. This
	  has the same effect as setting oops=panic on the kernel command
	  line.

	  This feature is useful to ensure that the kernel does not do
	  anything erroneous after an oops which could result in data
	  corruption or other issues.

	  Say N if unsure.

config PANIC_ON_OOPS_VALUE
	int
	range 0 1
	default 0 if !PANIC_ON_OOPS
	default 1 if PANIC_ON_OOPS

config PANIC_TIMEOUT
	int "panic timeout"
	default 0
	help
	  Set the timeout value (in seconds) until a reboot occurs when
	  the kernel panics. If n = 0, then we wait forever. A timeout
	  value n > 0 will wait n seconds before rebooting, while a timeout
	  value n < 0 will reboot immediately.

config LOCKUP_DETECTOR
	bool

config SOFTLOCKUP_DETECTOR
	bool "Detect Soft Lockups"
	depends on DEBUG_KERNEL && !S390
	select LOCKUP_DETECTOR
	help
	  Say Y here to enable the kernel to act as a watchdog to detect
	  soft lockups.

	  Softlockups are bugs that cause the kernel to loop in kernel
	  mode for more than 20 seconds, without giving other tasks a
	  chance to run.  The current stack trace is displayed upon
	  detection and the system will stay locked up.

config BOOTPARAM_SOFTLOCKUP_PANIC
	bool "Panic (Reboot) On Soft Lockups"
	depends on SOFTLOCKUP_DETECTOR
	help
	  Say Y here to enable the kernel to panic on "soft lockups",
	  which are bugs that cause the kernel to loop in kernel
	  mode for more than 20 seconds (configurable using the watchdog_thresh
	  sysctl), without giving other tasks a chance to run.

	  The panic can be used in combination with panic_timeout,
	  to cause the system to reboot automatically after a
	  lockup has been detected. This feature is useful for
	  high-availability systems that have uptime guarantees and
	  where a lockup must be resolved ASAP.

	  Say N if unsure.

config HARDLOCKUP_DETECTOR_PERF
	bool
	select SOFTLOCKUP_DETECTOR

#
# Enables a timestamp based low pass filter to compensate for perf based
# hard lockup detection which runs too fast due to turbo modes.
#
config HARDLOCKUP_CHECK_TIMESTAMP
	bool

#
# arch/ can define HAVE_HARDLOCKUP_DETECTOR_ARCH to provide their own hard
# lockup detector rather than the perf based detector.
#
config HARDLOCKUP_DETECTOR
	bool "Detect Hard Lockups"
	depends on DEBUG_KERNEL && !S390
	depends on HAVE_HARDLOCKUP_DETECTOR_PERF || HAVE_HARDLOCKUP_DETECTOR_ARCH
	select LOCKUP_DETECTOR
	select HARDLOCKUP_DETECTOR_PERF if HAVE_HARDLOCKUP_DETECTOR_PERF
	help
	  Say Y here to enable the kernel to act as a watchdog to detect
	  hard lockups.

	  Hardlockups are bugs that cause the CPU to loop in kernel mode
	  for more than 10 seconds, without letting other interrupts have a
	  chance to run.  The current stack trace is displayed upon detection
	  and the system will stay locked up.

config BOOTPARAM_HARDLOCKUP_PANIC
	bool "Panic (Reboot) On Hard Lockups"
	depends on HARDLOCKUP_DETECTOR
	help
	  Say Y here to enable the kernel to panic on "hard lockups",
	  which are bugs that cause the kernel to loop in kernel
	  mode with interrupts disabled for more than 10 seconds (configurable
	  using the watchdog_thresh sysctl).

	  Say N if unsure.

config DETECT_HUNG_TASK
	bool "Detect Hung Tasks"
	depends on DEBUG_KERNEL
	default SOFTLOCKUP_DETECTOR
	help
	  Say Y here to enable the kernel to detect "hung tasks",
	  which are bugs that cause the task to be stuck in
	  uninterruptible "D" state indefinitely.

	  When a hung task is detected, the kernel will print the
	  current stack trace (which you should report), but the
	  task will stay in uninterruptible state. If lockdep is
	  enabled then all held locks will also be reported. This
	  feature has negligible overhead.

config DEFAULT_HUNG_TASK_TIMEOUT
	int "Default timeout for hung task detection (in seconds)"
	depends on DETECT_HUNG_TASK
	default 120
	help
	  This option controls the default timeout (in seconds) used
	  to determine when a task has become non-responsive and should
	  be considered hung.

	  It can be adjusted at runtime via the kernel.hung_task_timeout_secs
	  sysctl or by writing a value to
	  /proc/sys/kernel/hung_task_timeout_secs.

	  A timeout of 0 disables the check.  The default is two minutes.
	  Keeping the default should be fine in most cases.

config BOOTPARAM_HUNG_TASK_PANIC
	bool "Panic (Reboot) On Hung Tasks"
	depends on DETECT_HUNG_TASK
	help
	  Say Y here to enable the kernel to panic on "hung tasks",
	  which are bugs that cause the kernel to leave a task stuck
	  in uninterruptible "D" state.

	  The panic can be used in combination with panic_timeout,
	  to cause the system to reboot automatically after a
	  hung task has been detected. This feature is useful for
	  high-availability systems that have uptime guarantees and
	  where a hung tasks must be resolved ASAP.

	  Say N if unsure.

config WQ_WATCHDOG
	bool "Detect Workqueue Stalls"
	depends on DEBUG_KERNEL
	help
	  Say Y here to enable stall detection on workqueues.  If a
	  worker pool doesn't make forward progress on a pending work
	  item for over a given amount of time, 30s by default, a
	  warning message is printed along with dump of workqueue
	  state.  This can be configured through kernel parameter
	  "workqueue.watchdog_thresh" and its sysfs counterpart.

config TEST_LOCKUP
	tristate "Test module to generate lockups"
	depends on m
	help
	  This builds the "test_lockup" module that helps to make sure
	  that watchdogs and lockup detectors are working properly.

	  Depending on module parameters it could emulate soft or hard
	  lockup, "hung task", or locking arbitrary lock for a long time.
	  Also it could generate series of lockups with cooling-down periods.

	  If unsure, say N.

endmenu # "Debug lockups and hangs"

menu "Scheduler Debugging"

config SCHED_DEBUG
	bool "Collect scheduler debugging info"
	depends on DEBUG_KERNEL && PROC_FS
	default y
	help
	  If you say Y here, the /proc/sched_debug file will be provided
	  that can help debug the scheduler. The runtime overhead of this
	  option is minimal.

config SCHED_INFO
	bool
	default n

config SCHEDSTATS
	bool "Collect scheduler statistics"
	depends on DEBUG_KERNEL && PROC_FS
	select SCHED_INFO
	help
	  If you say Y here, additional code will be inserted into the
	  scheduler and related routines to collect statistics about
	  scheduler behavior and provide them in /proc/schedstat.  These
	  stats may be useful for both tuning and debugging the scheduler
	  If you aren't debugging the scheduler or trying to tune a specific
	  application, you can say N to avoid the very slight overhead
	  this adds.

endmenu

config DEBUG_TIMEKEEPING
	bool "Enable extra timekeeping sanity checking"
	help
	  This option will enable additional timekeeping sanity checks
	  which may be helpful when diagnosing issues where timekeeping
	  problems are suspected.

	  This may include checks in the timekeeping hotpaths, so this
	  option may have a (very small) performance impact to some
	  workloads.

	  If unsure, say N.

config DEBUG_PREEMPT
	bool "Debug preemptible kernel"
	depends on DEBUG_KERNEL && PREEMPTION && TRACE_IRQFLAGS_SUPPORT
	default y
	help
	  If you say Y here then the kernel will use a debug variant of the
	  commonly used smp_processor_id() function and will print warnings
	  if kernel code uses it in a preemption-unsafe way. Also, the kernel
	  will detect preemption count underflows.

menu "Lock Debugging (spinlocks, mutexes, etc...)"

config LOCK_DEBUGGING_SUPPORT
	bool
	depends on TRACE_IRQFLAGS_SUPPORT && STACKTRACE_SUPPORT && LOCKDEP_SUPPORT
	default y

config PROVE_LOCKING
	bool "Lock debugging: prove locking correctness"
	depends on DEBUG_KERNEL && LOCK_DEBUGGING_SUPPORT
	select LOCKDEP
	select DEBUG_SPINLOCK
	select DEBUG_MUTEXES if !PREEMPT_RT
	select DEBUG_RT_MUTEXES if RT_MUTEXES
	select DEBUG_RWSEMS
	select DEBUG_WW_MUTEX_SLOWPATH
	select DEBUG_LOCK_ALLOC
	select PREEMPT_COUNT if !ARCH_NO_PREEMPT
	select TRACE_IRQFLAGS
	default n
	help
	 This feature enables the kernel to prove that all locking
	 that occurs in the kernel runtime is mathematically
	 correct: that under no circumstance could an arbitrary (and
	 not yet triggered) combination of observed locking
	 sequences (on an arbitrary number of CPUs, running an
	 arbitrary number of tasks and interrupt contexts) cause a
	 deadlock.

	 In short, this feature enables the kernel to report locking
	 related deadlocks before they actually occur.

	 The proof does not depend on how hard and complex a
	 deadlock scenario would be to trigger: how many
	 participant CPUs, tasks and irq-contexts would be needed
	 for it to trigger. The proof also does not depend on
	 timing: if a race and a resulting deadlock is possible
	 theoretically (no matter how unlikely the race scenario
	 is), it will be proven so and will immediately be
	 reported by the kernel (once the event is observed that
	 makes the deadlock theoretically possible).

	 If a deadlock is impossible (i.e. the locking rules, as
	 observed by the kernel, are mathematically correct), the
	 kernel reports nothing.

	 NOTE: this feature can also be enabled for rwlocks, mutexes
	 and rwsems - in which case all dependencies between these
	 different locking variants are observed and mapped too, and
	 the proof of observed correctness is also maintained for an
	 arbitrary combination of these separate locking variants.

	 For more details, see Documentation/locking/lockdep-design.rst.

config PROVE_RAW_LOCK_NESTING
	bool "Enable raw_spinlock - spinlock nesting checks"
	depends on PROVE_LOCKING
	default n
	help
	 Enable the raw_spinlock vs. spinlock nesting checks which ensure
	 that the lock nesting rules for PREEMPT_RT enabled kernels are
	 not violated.

	 NOTE: There are known nesting problems. So if you enable this
	 option expect lockdep splats until these problems have been fully
	 addressed which is work in progress. This config switch allows to
	 identify and analyze these problems. It will be removed and the
	 check permanently enabled once the main issues have been fixed.

	 If unsure, select N.

config LOCK_STAT
	bool "Lock usage statistics"
	depends on DEBUG_KERNEL && LOCK_DEBUGGING_SUPPORT
	select LOCKDEP
	select DEBUG_SPINLOCK
	select DEBUG_MUTEXES if !PREEMPT_RT
	select DEBUG_RT_MUTEXES if RT_MUTEXES
	select DEBUG_LOCK_ALLOC
	default n
	help
	 This feature enables tracking lock contention points

	 For more details, see Documentation/locking/lockstat.rst

	 This also enables lock events required by "perf lock",
	 subcommand of perf.
	 If you want to use "perf lock", you also need to turn on
	 CONFIG_EVENT_TRACING.

	 CONFIG_LOCK_STAT defines "contended" and "acquired" lock events.
	 (CONFIG_LOCKDEP defines "acquire" and "release" events.)

config DEBUG_RT_MUTEXES
	bool "RT Mutex debugging, deadlock detection"
	depends on DEBUG_KERNEL && RT_MUTEXES
	help
	 This allows rt mutex semantics violations and rt mutex related
	 deadlocks (lockups) to be detected and reported automatically.

config DEBUG_SPINLOCK
	bool "Spinlock and rw-lock debugging: basic checks"
	depends on DEBUG_KERNEL
	select UNINLINE_SPIN_UNLOCK
	help
	  Say Y here and build SMP to catch missing spinlock initialization
	  and certain other kinds of spinlock errors commonly made.  This is
	  best used in conjunction with the NMI watchdog so that spinlock
	  deadlocks are also debuggable.

config DEBUG_MUTEXES
	bool "Mutex debugging: basic checks"
	depends on DEBUG_KERNEL && !PREEMPT_RT
	help
	 This feature allows mutex semantics violations to be detected and
	 reported.

config DEBUG_WW_MUTEX_SLOWPATH
	bool "Wait/wound mutex debugging: Slowpath testing"
	depends on DEBUG_KERNEL && LOCK_DEBUGGING_SUPPORT
	select DEBUG_LOCK_ALLOC
	select DEBUG_SPINLOCK
	select DEBUG_MUTEXES if !PREEMPT_RT
	select DEBUG_RT_MUTEXES if PREEMPT_RT
	help
	 This feature enables slowpath testing for w/w mutex users by
	 injecting additional -EDEADLK wound/backoff cases. Together with
	 the full mutex checks enabled with (CONFIG_PROVE_LOCKING) this
	 will test all possible w/w mutex interface abuse with the
	 exception of simply not acquiring all the required locks.
	 Note that this feature can introduce significant overhead, so
	 it really should not be enabled in a production or distro kernel,
	 even a debug kernel.  If you are a driver writer, enable it.  If
	 you are a distro, do not.

config DEBUG_RWSEMS
	bool "RW Semaphore debugging: basic checks"
	depends on DEBUG_KERNEL
	help
	  This debugging feature allows mismatched rw semaphore locks
	  and unlocks to be detected and reported.

config DEBUG_LOCK_ALLOC
	bool "Lock debugging: detect incorrect freeing of live locks"
	depends on DEBUG_KERNEL && LOCK_DEBUGGING_SUPPORT
	select DEBUG_SPINLOCK
	select DEBUG_MUTEXES if !PREEMPT_RT
	select DEBUG_RT_MUTEXES if RT_MUTEXES
	select LOCKDEP
	help
	 This feature will check whether any held lock (spinlock, rwlock,
	 mutex or rwsem) is incorrectly freed by the kernel, via any of the
	 memory-freeing routines (kfree(), kmem_cache_free(), free_pages(),
	 vfree(), etc.), whether a live lock is incorrectly reinitialized via
	 spin_lock_init()/mutex_init()/etc., or whether there is any lock
	 held during task exit.

config LOCKDEP
	bool
	depends on DEBUG_KERNEL && LOCK_DEBUGGING_SUPPORT
	select STACKTRACE
	select KALLSYMS
	select KALLSYMS_ALL

config LOCKDEP_SMALL
	bool

config LOCKDEP_BITS
	int "Bitsize for MAX_LOCKDEP_ENTRIES"
	depends on LOCKDEP && !LOCKDEP_SMALL
	range 10 30
	default 15
	help
	  Try increasing this value if you hit "BUG: MAX_LOCKDEP_ENTRIES too low!" message.

config LOCKDEP_CHAINS_BITS
	int "Bitsize for MAX_LOCKDEP_CHAINS"
	depends on LOCKDEP && !LOCKDEP_SMALL
	range 10 30
	default 16
	help
	  Try increasing this value if you hit "BUG: MAX_LOCKDEP_CHAINS too low!" message.

config LOCKDEP_STACK_TRACE_BITS
	int "Bitsize for MAX_STACK_TRACE_ENTRIES"
	depends on LOCKDEP && !LOCKDEP_SMALL
	range 10 30
	default 19
	help
	  Try increasing this value if you hit "BUG: MAX_STACK_TRACE_ENTRIES too low!" message.

config LOCKDEP_STACK_TRACE_HASH_BITS
	int "Bitsize for STACK_TRACE_HASH_SIZE"
	depends on LOCKDEP && !LOCKDEP_SMALL
	range 10 30
	default 14
	help
	  Try increasing this value if you need large MAX_STACK_TRACE_ENTRIES.

config LOCKDEP_CIRCULAR_QUEUE_BITS
	int "Bitsize for elements in circular_queue struct"
	depends on LOCKDEP
	range 10 30
	default 12
	help
	  Try increasing this value if you hit "lockdep bfs error:-1" warning due to __cq_enqueue() failure.

config DEBUG_LOCKDEP
	bool "Lock dependency engine debugging"
	depends on DEBUG_KERNEL && LOCKDEP
	select DEBUG_IRQFLAGS
	help
	  If you say Y here, the lock dependency engine will do
	  additional runtime checks to debug itself, at the price
	  of more runtime overhead.

config DEBUG_ATOMIC_SLEEP
	bool "Sleep inside atomic section checking"
	select PREEMPT_COUNT
	depends on DEBUG_KERNEL
	depends on !ARCH_NO_PREEMPT
	help
	  If you say Y here, various routines which may sleep will become very
	  noisy if they are called inside atomic sections: when a spinlock is
	  held, inside an rcu read side critical section, inside preempt disabled
	  sections, inside an interrupt, etc...

config DEBUG_LOCKING_API_SELFTESTS
	bool "Locking API boot-time self-tests"
	depends on DEBUG_KERNEL
	help
	  Say Y here if you want the kernel to run a short self-test during
	  bootup. The self-test checks whether common types of locking bugs
	  are detected by debugging mechanisms or not. (if you disable
	  lock debugging then those bugs won't be detected of course.)
	  The following locking APIs are covered: spinlocks, rwlocks,
	  mutexes and rwsems.

config LOCK_TORTURE_TEST
	tristate "torture tests for locking"
	depends on DEBUG_KERNEL
	select TORTURE_TEST
	help
	  This option provides a kernel module that runs torture tests
	  on kernel locking primitives.  The kernel module may be built
	  after the fact on the running kernel to be tested, if desired.

	  Say Y here if you want kernel locking-primitive torture tests
	  to be built into the kernel.
	  Say M if you want these torture tests to build as a module.
	  Say N if you are unsure.

config WW_MUTEX_SELFTEST
	tristate "Wait/wound mutex selftests"
	help
	  This option provides a kernel module that runs tests on the
	  on the struct ww_mutex locking API.

	  It is recommended to enable DEBUG_WW_MUTEX_SLOWPATH in conjunction
	  with this test harness.

	  Say M if you want these self tests to build as a module.
	  Say N if you are unsure.

config SCF_TORTURE_TEST
	tristate "torture tests for smp_call_function*()"
	depends on DEBUG_KERNEL
	select TORTURE_TEST
	help
	  This option provides a kernel module that runs torture tests
	  on the smp_call_function() family of primitives.  The kernel
	  module may be built after the fact on the running kernel to
	  be tested, if desired.

config CSD_LOCK_WAIT_DEBUG
	bool "Debugging for csd_lock_wait(), called from smp_call_function*()"
	depends on DEBUG_KERNEL
	depends on 64BIT
	default n
	help
	  This option enables debug prints when CPUs are slow to respond
	  to the smp_call_function*() IPI wrappers.  These debug prints
	  include the IPI handler function currently executing (if any)
	  and relevant stack traces.

endmenu # lock debugging

config TRACE_IRQFLAGS
	depends on TRACE_IRQFLAGS_SUPPORT
	bool
	help
	  Enables hooks to interrupt enabling and disabling for
	  either tracing or lock debugging.

config TRACE_IRQFLAGS_NMI
	def_bool y
	depends on TRACE_IRQFLAGS
	depends on TRACE_IRQFLAGS_NMI_SUPPORT

config DEBUG_IRQFLAGS
	bool "Debug IRQ flag manipulation"
	help
	  Enables checks for potentially unsafe enabling or disabling of
	  interrupts, such as calling raw_local_irq_restore() when interrupts
	  are enabled.

config STACKTRACE
	bool "Stack backtrace support"
	depends on STACKTRACE_SUPPORT
	help
	  This option causes the kernel to create a /proc/pid/stack for
	  every process, showing its current stack trace.
	  It is also used by various kernel debugging features that require
	  stack trace generation.

config WARN_ALL_UNSEEDED_RANDOM
	bool "Warn for all uses of unseeded randomness"
	default n
	help
	  Some parts of the kernel contain bugs relating to their use of
	  cryptographically secure random numbers before it's actually possible
	  to generate those numbers securely. This setting ensures that these
	  flaws don't go unnoticed, by enabling a message, should this ever
	  occur. This will allow people with obscure setups to know when things
	  are going wrong, so that they might contact developers about fixing
	  it.

	  Unfortunately, on some models of some architectures getting
	  a fully seeded CRNG is extremely difficult, and so this can
	  result in dmesg getting spammed for a surprisingly long
	  time.  This is really bad from a security perspective, and
	  so architecture maintainers really need to do what they can
	  to get the CRNG seeded sooner after the system is booted.
	  However, since users cannot do anything actionable to
	  address this, by default this option is disabled.

	  Say Y here if you want to receive warnings for all uses of
	  unseeded randomness.  This will be of use primarily for
	  those developers interested in improving the security of
	  Linux kernels running on their architecture (or
	  subarchitecture).

config DEBUG_KOBJECT
	bool "kobject debugging"
	depends on DEBUG_KERNEL
	help
	  If you say Y here, some extra kobject debugging messages will be sent
	  to the syslog.

config DEBUG_KOBJECT_RELEASE
	bool "kobject release debugging"
	depends on DEBUG_OBJECTS_TIMERS
	help
	  kobjects are reference counted objects.  This means that their
	  last reference count put is not predictable, and the kobject can
	  live on past the point at which a driver decides to drop its
	  initial reference to the kobject gained on allocation.  An
	  example of this would be a struct device which has just been
	  unregistered.

	  However, some buggy drivers assume that after such an operation,
	  the memory backing the kobject can be immediately freed.  This
	  goes completely against the principles of a refcounted object.

	  If you say Y here, the kernel will delay the release of kobjects
	  on the last reference count to improve the visibility of this
	  kind of kobject release bug.

config HAVE_DEBUG_BUGVERBOSE
	bool

menu "Debug kernel data structures"

config DEBUG_LIST
	bool "Debug linked list manipulation"
	depends on DEBUG_KERNEL || BUG_ON_DATA_CORRUPTION
	help
	  Enable this to turn on extended checks in the linked-list
	  walking routines.

	  If unsure, say N.

config DEBUG_PLIST
	bool "Debug priority linked list manipulation"
	depends on DEBUG_KERNEL
	help
	  Enable this to turn on extended checks in the priority-ordered
	  linked-list (plist) walking routines.  This checks the entire
	  list multiple times during each manipulation.

	  If unsure, say N.

config DEBUG_SG
	bool "Debug SG table operations"
	depends on DEBUG_KERNEL
	help
	  Enable this to turn on checks on scatter-gather tables. This can
	  help find problems with drivers that do not properly initialize
	  their sg tables.

	  If unsure, say N.

config DEBUG_NOTIFIERS
	bool "Debug notifier call chains"
	depends on DEBUG_KERNEL
	help
	  Enable this to turn on sanity checking for notifier call chains.
	  This is most useful for kernel developers to make sure that
	  modules properly unregister themselves from notifier chains.
	  This is a relatively cheap check but if you care about maximum
	  performance, say N.

config BUG_ON_DATA_CORRUPTION
	bool "Trigger a BUG when data corruption is detected"
	select DEBUG_LIST
	help
	  Select this option if the kernel should BUG when it encounters
	  data corruption in kernel memory structures when they get checked
	  for validity.

	  If unsure, say N.

config DEBUG_MAPLE_TREE
	bool "Debug maple trees"
	depends on DEBUG_KERNEL
	help
	  Enable maple tree debugging information and extra validations.

	  If unsure, say N.

endmenu

config DEBUG_CREDENTIALS
	bool "Debug credential management"
	depends on DEBUG_KERNEL
	help
	  Enable this to turn on some debug checking for credential
	  management.  The additional code keeps track of the number of
	  pointers from task_structs to any given cred struct, and checks to
	  see that this number never exceeds the usage count of the cred
	  struct.

	  Furthermore, if SELinux is enabled, this also checks that the
	  security pointer in the cred struct is never seen to be invalid.

	  If unsure, say N.

source "kernel/rcu/Kconfig.debug"

config DEBUG_WQ_FORCE_RR_CPU
	bool "Force round-robin CPU selection for unbound work items"
	depends on DEBUG_KERNEL
	default n
	help
	  Workqueue used to implicitly guarantee that work items queued
	  without explicit CPU specified are put on the local CPU.  This
	  guarantee is no longer true and while local CPU is still
	  preferred work items may be put on foreign CPUs.  Kernel
	  parameter "workqueue.debug_force_rr_cpu" is added to force
	  round-robin CPU selection to flush out usages which depend on the
	  now broken guarantee.  This config option enables the debug
	  feature by default.  When enabled, memory and cache locality will
	  be impacted.

config CPU_HOTPLUG_STATE_CONTROL
	bool "Enable CPU hotplug state control"
	depends on DEBUG_KERNEL
	depends on HOTPLUG_CPU
	default n
	help
	  Allows to write steps between "offline" and "online" to the CPUs
	  sysfs target file so states can be stepped granular. This is a debug
	  option for now as the hotplug machinery cannot be stopped and
	  restarted at arbitrary points yet.

	  Say N if your are unsure.

config LATENCYTOP
	bool "Latency measuring infrastructure"
	depends on DEBUG_KERNEL
	depends on STACKTRACE_SUPPORT
	depends on PROC_FS
	depends on FRAME_POINTER || MIPS || PPC || S390 || MICROBLAZE || ARM || ARC || X86
	select KALLSYMS
	select KALLSYMS_ALL
	select STACKTRACE
	select SCHEDSTATS
	help
	  Enable this option if you want to use the LatencyTOP tool
	  to find out which userspace is blocking on what kernel operations.

source "kernel/trace/Kconfig"

config PROVIDE_OHCI1394_DMA_INIT
	bool "Remote debugging over FireWire early on boot"
	depends on PCI && X86
	help
	  If you want to debug problems which hang or crash the kernel early
	  on boot and the crashing machine has a FireWire port, you can use
	  this feature to remotely access the memory of the crashed machine
	  over FireWire. This employs remote DMA as part of the OHCI1394
	  specification which is now the standard for FireWire controllers.

	  With remote DMA, you can monitor the printk buffer remotely using
	  firescope and access all memory below 4GB using fireproxy from gdb.
	  Even controlling a kernel debugger is possible using remote DMA.

	  Usage:

	  If ohci1394_dma=early is used as boot parameter, it will initialize
	  all OHCI1394 controllers which are found in the PCI config space.

	  As all changes to the FireWire bus such as enabling and disabling
	  devices cause a bus reset and thereby disable remote DMA for all
	  devices, be sure to have the cable plugged and FireWire enabled on
	  the debugging host before booting the debug target for debugging.

	  This code (~1k) is freed after boot. By then, the firewire stack
	  in charge of the OHCI-1394 controllers should be used instead.

	  See Documentation/core-api/debugging-via-ohci1394.rst for more information.

source "samples/Kconfig"

config ARCH_HAS_DEVMEM_IS_ALLOWED
	bool

config STRICT_DEVMEM
	bool "Filter access to /dev/mem"
	depends on MMU && DEVMEM
	depends on ARCH_HAS_DEVMEM_IS_ALLOWED || GENERIC_LIB_DEVMEM_IS_ALLOWED
	default y if PPC || X86 || ARM64
	help
	  If this option is disabled, you allow userspace (root) access to all
	  of memory, including kernel and userspace memory. Accidental
	  access to this is obviously disastrous, but specific access can
	  be used by people debugging the kernel. Note that with PAT support
	  enabled, even in this case there are restrictions on /dev/mem
	  use due to the cache aliasing requirements.

	  If this option is switched on, and IO_STRICT_DEVMEM=n, the /dev/mem
	  file only allows userspace access to PCI space and the BIOS code and
	  data regions.  This is sufficient for dosemu and X and all common
	  users of /dev/mem.

	  If in doubt, say Y.

config IO_STRICT_DEVMEM
	bool "Filter I/O access to /dev/mem"
	depends on STRICT_DEVMEM
	help
	  If this option is disabled, you allow userspace (root) access to all
	  io-memory regardless of whether a driver is actively using that
	  range.  Accidental access to this is obviously disastrous, but
	  specific access can be used by people debugging kernel drivers.

	  If this option is switched on, the /dev/mem file only allows
	  userspace access to *idle* io-memory ranges (see /proc/iomem) This
	  may break traditional users of /dev/mem (dosemu, legacy X, etc...)
	  if the driver using a given range cannot be disabled.

	  If in doubt, say Y.

menu "$(SRCARCH) Debugging"

source "arch/$(SRCARCH)/Kconfig.debug"

endmenu

menu "Kernel Testing and Coverage"

source "lib/kunit/Kconfig"

config NOTIFIER_ERROR_INJECTION
	tristate "Notifier error injection"
	depends on DEBUG_KERNEL
	select DEBUG_FS
	help
	  This option provides the ability to inject artificial errors to
	  specified notifier chain callbacks. It is useful to test the error
	  handling of notifier call chain failures.

	  Say N if unsure.

config PM_NOTIFIER_ERROR_INJECT
	tristate "PM notifier error injection module"
	depends on PM && NOTIFIER_ERROR_INJECTION
	default m if PM_DEBUG
	help
	  This option provides the ability to inject artificial errors to
	  PM notifier chain callbacks.  It is controlled through debugfs
	  interface /sys/kernel/debug/notifier-error-inject/pm

	  If the notifier call chain should be failed with some events
	  notified, write the error code to "actions/<notifier event>/error".

	  Example: Inject PM suspend error (-12 = -ENOMEM)

	  # cd /sys/kernel/debug/notifier-error-inject/pm/
	  # echo -12 > actions/PM_SUSPEND_PREPARE/error
	  # echo mem > /sys/power/state
	  bash: echo: write error: Cannot allocate memory

	  To compile this code as a module, choose M here: the module will
	  be called pm-notifier-error-inject.

	  If unsure, say N.

config OF_RECONFIG_NOTIFIER_ERROR_INJECT
	tristate "OF reconfig notifier error injection module"
	depends on OF_DYNAMIC && NOTIFIER_ERROR_INJECTION
	help
	  This option provides the ability to inject artificial errors to
	  OF reconfig notifier chain callbacks.  It is controlled
	  through debugfs interface under
	  /sys/kernel/debug/notifier-error-inject/OF-reconfig/

	  If the notifier call chain should be failed with some events
	  notified, write the error code to "actions/<notifier event>/error".

	  To compile this code as a module, choose M here: the module will
	  be called of-reconfig-notifier-error-inject.

	  If unsure, say N.

config NETDEV_NOTIFIER_ERROR_INJECT
	tristate "Netdev notifier error injection module"
	depends on NET && NOTIFIER_ERROR_INJECTION
	help
	  This option provides the ability to inject artificial errors to
	  netdevice notifier chain callbacks.  It is controlled through debugfs
	  interface /sys/kernel/debug/notifier-error-inject/netdev

	  If the notifier call chain should be failed with some events
	  notified, write the error code to "actions/<notifier event>/error".

	  Example: Inject netdevice mtu change error (-22 = -EINVAL)

	  # cd /sys/kernel/debug/notifier-error-inject/netdev
	  # echo -22 > actions/NETDEV_CHANGEMTU/error
	  # ip link set eth0 mtu 1024
	  RTNETLINK answers: Invalid argument

	  To compile this code as a module, choose M here: the module will
	  be called netdev-notifier-error-inject.

	  If unsure, say N.

config FUNCTION_ERROR_INJECTION
	def_bool y
	depends on HAVE_FUNCTION_ERROR_INJECTION && KPROBES

config FAULT_INJECTION
	bool "Fault-injection framework"
	depends on DEBUG_KERNEL
	help
	  Provide fault-injection framework.
	  For more details, see Documentation/fault-injection/.

config FAILSLAB
	bool "Fault-injection capability for kmalloc"
	depends on FAULT_INJECTION
	depends on SLAB || SLUB
	help
	  Provide fault-injection capability for kmalloc.

config FAIL_PAGE_ALLOC
	bool "Fault-injection capability for alloc_pages()"
	depends on FAULT_INJECTION
	help
	  Provide fault-injection capability for alloc_pages().

config FAULT_INJECTION_USERCOPY
	bool "Fault injection capability for usercopy functions"
	depends on FAULT_INJECTION
	help
	  Provides fault-injection capability to inject failures
	  in usercopy functions (copy_from_user(), get_user(), ...).

config FAIL_MAKE_REQUEST
	bool "Fault-injection capability for disk IO"
	depends on FAULT_INJECTION && BLOCK
	help
	  Provide fault-injection capability for disk IO.

config FAIL_IO_TIMEOUT
	bool "Fault-injection capability for faking disk interrupts"
	depends on FAULT_INJECTION && BLOCK
	help
	  Provide fault-injection capability on end IO handling. This
	  will make the block layer "forget" an interrupt as configured,
	  thus exercising the error handling.

	  Only works with drivers that use the generic timeout handling,
	  for others it won't do anything.

config FAIL_FUTEX
	bool "Fault-injection capability for futexes"
	select DEBUG_FS
	depends on FAULT_INJECTION && FUTEX
	help
	  Provide fault-injection capability for futexes.

config FAULT_INJECTION_DEBUG_FS
	bool "Debugfs entries for fault-injection capabilities"
	depends on FAULT_INJECTION && SYSFS && DEBUG_FS
	help
	  Enable configuration of fault-injection capabilities via debugfs.

config FAIL_FUNCTION
	bool "Fault-injection capability for functions"
	depends on FAULT_INJECTION_DEBUG_FS && FUNCTION_ERROR_INJECTION
	help
	  Provide function-based fault-injection capability.
	  This will allow you to override a specific function with a return
	  with given return value. As a result, function caller will see
	  an error value and have to handle it. This is useful to test the
	  error handling in various subsystems.

config FAIL_MMC_REQUEST
	bool "Fault-injection capability for MMC IO"
	depends on FAULT_INJECTION_DEBUG_FS && MMC
	help
	  Provide fault-injection capability for MMC IO.
	  This will make the mmc core return data errors. This is
	  useful to test the error handling in the mmc block device
	  and to test how the mmc host driver handles retries from
	  the block device.

config FAIL_SUNRPC
	bool "Fault-injection capability for SunRPC"
	depends on FAULT_INJECTION_DEBUG_FS && SUNRPC_DEBUG
	help
	  Provide fault-injection capability for SunRPC and
	  its consumers.

config FAULT_INJECTION_STACKTRACE_FILTER
	bool "stacktrace filter for fault-injection capabilities"
	depends on FAULT_INJECTION_DEBUG_FS && STACKTRACE_SUPPORT
	depends on !X86_64
	select STACKTRACE
	depends on FRAME_POINTER || MIPS || PPC || S390 || MICROBLAZE || ARM || ARC || X86
	help
	  Provide stacktrace filter for fault-injection capabilities

config ARCH_HAS_KCOV
	bool
	help
	  An architecture should select this when it can successfully
	  build and run with CONFIG_KCOV. This typically requires
	  disabling instrumentation for some early boot code.

config CC_HAS_SANCOV_TRACE_PC
	def_bool $(cc-option,-fsanitize-coverage=trace-pc)


config KCOV
	bool "Code coverage for fuzzing"
	depends on ARCH_HAS_KCOV
	depends on CC_HAS_SANCOV_TRACE_PC || GCC_PLUGINS
	depends on !ARCH_WANTS_NO_INSTR || HAVE_NOINSTR_HACK || \
		   GCC_VERSION >= 120000 || CLANG_VERSION >= 130000
	select DEBUG_FS
	select GCC_PLUGIN_SANCOV if !CC_HAS_SANCOV_TRACE_PC
	select OBJTOOL if HAVE_NOINSTR_HACK
	help
	  KCOV exposes kernel code coverage information in a form suitable
	  for coverage-guided fuzzing (randomized testing).

	  If RANDOMIZE_BASE is enabled, PC values will not be stable across
	  different machines and across reboots. If you need stable PC values,
	  disable RANDOMIZE_BASE.

	  For more details, see Documentation/dev-tools/kcov.rst.

config KCOV_ENABLE_COMPARISONS
	bool "Enable comparison operands collection by KCOV"
	depends on KCOV
	depends on $(cc-option,-fsanitize-coverage=trace-cmp)
	help
	  KCOV also exposes operands of every comparison in the instrumented
	  code along with operand sizes and PCs of the comparison instructions.
	  These operands can be used by fuzzing engines to improve the quality
	  of fuzzing coverage.

config KCOV_INSTRUMENT_ALL
	bool "Instrument all code by default"
	depends on KCOV
	default y
	help
	  If you are doing generic system call fuzzing (like e.g. syzkaller),
	  then you will want to instrument the whole kernel and you should
	  say y here. If you are doing more targeted fuzzing (like e.g.
	  filesystem fuzzing with AFL) then you will want to enable coverage
	  for more specific subsets of files, and should say n here.

config KCOV_IRQ_AREA_SIZE
	hex "Size of interrupt coverage collection area in words"
	depends on KCOV
	default 0x40000
	help
	  KCOV uses preallocated per-cpu areas to collect coverage from
	  soft interrupts. This specifies the size of those areas in the
	  number of unsigned long words.

menuconfig RUNTIME_TESTING_MENU
	bool "Runtime Testing"
	def_bool y

if RUNTIME_TESTING_MENU

config LKDTM
	tristate "Linux Kernel Dump Test Tool Module"
	depends on DEBUG_FS
	help
	This module enables testing of the different dumping mechanisms by
	inducing system failures at predefined crash points.
	If you don't need it: say N
	Choose M here to compile this code as a module. The module will be
	called lkdtm.

	Documentation on how to use the module can be found in
	Documentation/fault-injection/provoke-crashes.rst

config CPUMASK_KUNIT_TEST
	tristate "KUnit test for cpumask" if !KUNIT_ALL_TESTS
	depends on KUNIT
	default KUNIT_ALL_TESTS
	help
	  Enable to turn on cpumask tests, running at boot or module load time.

	  For more information on KUnit and unit tests in general, please refer
	  to the KUnit documentation in Documentation/dev-tools/kunit/.

	  If unsure, say N.

config TEST_LIST_SORT
	tristate "Linked list sorting test" if !KUNIT_ALL_TESTS
	depends on KUNIT
	default KUNIT_ALL_TESTS
	help
	  Enable this to turn on 'list_sort()' function test. This test is
	  executed only once during system boot (so affects only boot time),
	  or at module load time.

	  If unsure, say N.

config TEST_MIN_HEAP
	tristate "Min heap test"
	depends on DEBUG_KERNEL || m
	help
	  Enable this to turn on min heap function tests. This test is
	  executed only once during system boot (so affects only boot time),
	  or at module load time.

	  If unsure, say N.

config TEST_SORT
	tristate "Array-based sort test" if !KUNIT_ALL_TESTS
	depends on KUNIT
	default KUNIT_ALL_TESTS
	help
	  This option enables the self-test function of 'sort()' at boot,
	  or at module load time.

	  If unsure, say N.

config TEST_DIV64
	tristate "64bit/32bit division and modulo test"
	depends on DEBUG_KERNEL || m
	help
	  Enable this to turn on 'do_div()' function test. This test is
	  executed only once during system boot (so affects only boot time),
	  or at module load time.

	  If unsure, say N.

config KPROBES_SANITY_TEST
	tristate "Kprobes sanity tests" if !KUNIT_ALL_TESTS
	depends on DEBUG_KERNEL
	depends on KPROBES
	depends on KUNIT
	default KUNIT_ALL_TESTS
	help
	  This option provides for testing basic kprobes functionality on
	  boot. Samples of kprobe and kretprobe are inserted and
	  verified for functionality.

	  Say N if you are unsure.

config FPROBE_SANITY_TEST
	bool "Self test for fprobe"
	depends on DEBUG_KERNEL
	depends on FPROBE
	depends on KUNIT=y
	help
	  This option will enable testing the fprobe when the system boot.
	  A series of tests are made to verify that the fprobe is functioning
	  properly.

	  Say N if you are unsure.

config BACKTRACE_SELF_TEST
	tristate "Self test for the backtrace code"
	depends on DEBUG_KERNEL
	help
	  This option provides a kernel module that can be used to test
	  the kernel stack backtrace code. This option is not useful
	  for distributions or general kernels, but only for kernel
	  developers working on architecture code.

	  Note that if you want to also test saved backtraces, you will
	  have to enable STACKTRACE as well.

	  Say N if you are unsure.

config TEST_REF_TRACKER
	tristate "Self test for reference tracker"
	depends on DEBUG_KERNEL && STACKTRACE_SUPPORT
	select REF_TRACKER
	help
	  This option provides a kernel module performing tests
	  using reference tracker infrastructure.

	  Say N if you are unsure.

config RBTREE_TEST
	tristate "Red-Black tree test"
	depends on DEBUG_KERNEL
	help
	  A benchmark measuring the performance of the rbtree library.
	  Also includes rbtree invariant checks.

config REED_SOLOMON_TEST
	tristate "Reed-Solomon library test"
	depends on DEBUG_KERNEL || m
	select REED_SOLOMON
	select REED_SOLOMON_ENC16
	select REED_SOLOMON_DEC16
	help
	  This option enables the self-test function of rslib at boot,
	  or at module load time.

	  If unsure, say N.

config INTERVAL_TREE_TEST
	tristate "Interval tree test"
	depends on DEBUG_KERNEL
	select INTERVAL_TREE
	help
	  A benchmark measuring the performance of the interval tree library

config PERCPU_TEST
	tristate "Per cpu operations test"
	depends on m && DEBUG_KERNEL
	help
	  Enable this option to build test module which validates per-cpu
	  operations.

	  If unsure, say N.

config ATOMIC64_SELFTEST
	tristate "Perform an atomic64_t self-test"
	help
	  Enable this option to test the atomic64_t functions at boot or
	  at module load time.

	  If unsure, say N.

config ASYNC_RAID6_TEST
	tristate "Self test for hardware accelerated raid6 recovery"
	depends on ASYNC_RAID6_RECOV
	select ASYNC_MEMCPY
	help
	  This is a one-shot self test that permutes through the
	  recovery of all the possible two disk failure scenarios for a
	  N-disk array.  Recovery is performed with the asynchronous
	  raid6 recovery routines, and will optionally use an offload
	  engine if one is available.

	  If unsure, say N.

config TEST_HEXDUMP
	tristate "Test functions located in the hexdump module at runtime"

config STRING_SELFTEST
	tristate "Test string functions at runtime"

config TEST_STRING_HELPERS
	tristate "Test functions located in the string_helpers module at runtime"

config TEST_STRSCPY
	tristate "Test strscpy*() family of functions at runtime"

config TEST_KSTRTOX
	tristate "Test kstrto*() family of functions at runtime"

config TEST_PRINTF
	tristate "Test printf() family of functions at runtime"

config TEST_SCANF
	tristate "Test scanf() family of functions at runtime"

config TEST_BITMAP
	tristate "Test bitmap_*() family of functions at runtime"
	help
	  Enable this option to test the bitmap functions at boot.

	  If unsure, say N.

config TEST_UUID
	tristate "Test functions located in the uuid module at runtime"

config TEST_XARRAY
	tristate "Test the XArray code at runtime"

config TEST_RHASHTABLE
	tristate "Perform selftest on resizable hash table"
	help
	  Enable this option to test the rhashtable functions at boot.

	  If unsure, say N.

config TEST_SIPHASH
	tristate "Perform selftest on siphash functions"
	help
	  Enable this option to test the kernel's siphash (<linux/siphash.h>) hash
	  functions on boot (or module load).

	  This is intended to help people writing architecture-specific
	  optimized versions.  If unsure, say N.

config TEST_IDA
	tristate "Perform selftest on IDA functions"

config TEST_PARMAN
	tristate "Perform selftest on priority array manager"
	depends on PARMAN
	help
	  Enable this option to test priority array manager on boot
	  (or module load).

	  If unsure, say N.

config TEST_IRQ_TIMINGS
	bool "IRQ timings selftest"
	depends on IRQ_TIMINGS
	help
	  Enable this option to test the irq timings code on boot.

	  If unsure, say N.

config TEST_LKM
	tristate "Test module loading with 'hello world' module"
	depends on m
	help
	  This builds the "test_module" module that emits "Hello, world"
	  on printk when loaded. It is designed to be used for basic
	  evaluation of the module loading subsystem (for example when
	  validating module verification). It lacks any extra dependencies,
	  and will not normally be loaded by the system unless explicitly
	  requested by name.

	  If unsure, say N.

config TEST_BITOPS
	tristate "Test module for compilation of bitops operations"
	depends on m
	help
	  This builds the "test_bitops" module that is much like the
	  TEST_LKM module except that it does a basic exercise of the
	  set/clear_bit macros and get_count_order/long to make sure there are
	  no compiler warnings from C=1 sparse checker or -Wextra
	  compilations. It has no dependencies and doesn't run or load unless
	  explicitly requested by name.  for example: modprobe test_bitops.

	  If unsure, say N.

config TEST_VMALLOC
	tristate "Test module for stress/performance analysis of vmalloc allocator"
	default n
       depends on MMU
	depends on m
	help
	  This builds the "test_vmalloc" module that should be used for
	  stress and performance analysis. So, any new change for vmalloc
	  subsystem can be evaluated from performance and stability point
	  of view.

	  If unsure, say N.

config TEST_USER_COPY
	tristate "Test user/kernel boundary protections"
	depends on m
	help
	  This builds the "test_user_copy" module that runs sanity checks
	  on the copy_to/from_user infrastructure, making sure basic
	  user/kernel boundary testing is working. If it fails to load,
	  a regression has been detected in the user/kernel memory boundary
	  protections.

	  If unsure, say N.

config TEST_BPF
	tristate "Test BPF filter functionality"
	depends on m && NET
	help
	  This builds the "test_bpf" module that runs various test vectors
	  against the BPF interpreter or BPF JIT compiler depending on the
	  current setting. This is in particular useful for BPF JIT compiler
	  development, but also to run regression tests against changes in
	  the interpreter code. It also enables test stubs for eBPF maps and
	  verifier used by user space verifier testsuite.

	  If unsure, say N.

config TEST_BLACKHOLE_DEV
	tristate "Test blackhole netdev functionality"
	depends on m && NET
	help
	  This builds the "test_blackhole_dev" module that validates the
	  data path through this blackhole netdev.

	  If unsure, say N.

config FIND_BIT_BENCHMARK
	tristate "Test find_bit functions"
	help
	  This builds the "test_find_bit" module that measure find_*_bit()
	  functions performance.

	  If unsure, say N.

config TEST_FIRMWARE
	tristate "Test firmware loading via userspace interface"
	depends on FW_LOADER
	help
	  This builds the "test_firmware" module that creates a userspace
	  interface for testing firmware loading. This can be used to
	  control the triggering of firmware loading without needing an
	  actual firmware-using device. The contents can be rechecked by
	  userspace.

	  If unsure, say N.

config TEST_SYSCTL
	tristate "sysctl test driver"
	depends on PROC_SYSCTL
	help
	  This builds the "test_sysctl" module. This driver enables to test the
	  proc sysctl interfaces available to drivers safely without affecting
	  production knobs which might alter system functionality.

	  If unsure, say N.

config BITFIELD_KUNIT
	tristate "KUnit test bitfield functions at runtime" if !KUNIT_ALL_TESTS
	depends on KUNIT
	default KUNIT_ALL_TESTS
	help
	  Enable this option to test the bitfield functions at boot.

	  KUnit tests run during boot and output the results to the debug log
	  in TAP format (http://testanything.org/). Only useful for kernel devs
	  running the KUnit test harness, and not intended for inclusion into a
	  production build.

	  For more information on KUnit and unit tests in general please refer
	  to the KUnit documentation in Documentation/dev-tools/kunit/.

	  If unsure, say N.

config HASH_KUNIT_TEST
	tristate "KUnit Test for integer hash functions" if !KUNIT_ALL_TESTS
	depends on KUNIT
	default KUNIT_ALL_TESTS
	help
	  Enable this option to test the kernel's string (<linux/stringhash.h>), and
	  integer (<linux/hash.h>) hash functions on boot.

	  KUnit tests run during boot and output the results to the debug log
	  in TAP format (https://testanything.org/). Only useful for kernel devs
	  running the KUnit test harness, and not intended for inclusion into a
	  production build.

	  For more information on KUnit and unit tests in general please refer
	  to the KUnit documentation in Documentation/dev-tools/kunit/.

	  This is intended to help people writing architecture-specific
	  optimized versions. If unsure, say N.

config RESOURCE_KUNIT_TEST
	tristate "KUnit test for resource API" if !KUNIT_ALL_TESTS
	depends on KUNIT
	default KUNIT_ALL_TESTS
	help
	  This builds the resource API unit test.
	  Tests the logic of API provided by resource.c and ioport.h.
	  For more information on KUnit and unit tests in general please refer
	  to the KUnit documentation in Documentation/dev-tools/kunit/.

	  If unsure, say N.

config SYSCTL_KUNIT_TEST
	tristate "KUnit test for sysctl" if !KUNIT_ALL_TESTS
	depends on KUNIT
	default KUNIT_ALL_TESTS
	help
	  This builds the proc sysctl unit test, which runs on boot.
	  Tests the API contract and implementation correctness of sysctl.
	  For more information on KUnit and unit tests in general please refer
	  to the KUnit documentation in Documentation/dev-tools/kunit/.

	  If unsure, say N.

config LIST_KUNIT_TEST
	tristate "KUnit Test for Kernel Linked-list structures" if !KUNIT_ALL_TESTS
	depends on KUNIT
	default KUNIT_ALL_TESTS
	help
	  This builds the linked list KUnit test suite.
	  It tests that the API and basic functionality of the list_head type
	  and associated macros.

	  KUnit tests run during boot and output the results to the debug log
	  in TAP format (https://testanything.org/). Only useful for kernel devs
	  running the KUnit test harness, and not intended for inclusion into a
	  production build.

	  For more information on KUnit and unit tests in general please refer
	  to the KUnit documentation in Documentation/dev-tools/kunit/.

	  If unsure, say N.

config LINEAR_RANGES_TEST
	tristate "KUnit test for linear_ranges"
	depends on KUNIT
	select LINEAR_RANGES
	help
	  This builds the linear_ranges unit test, which runs on boot.
	  Tests the linear_ranges logic correctness.
	  For more information on KUnit and unit tests in general please refer
	  to the KUnit documentation in Documentation/dev-tools/kunit/.

	  If unsure, say N.

config CMDLINE_KUNIT_TEST
	tristate "KUnit test for cmdline API" if !KUNIT_ALL_TESTS
	depends on KUNIT
	default KUNIT_ALL_TESTS
	help
	  This builds the cmdline API unit test.
	  Tests the logic of API provided by cmdline.c.
	  For more information on KUnit and unit tests in general please refer
	  to the KUnit documentation in Documentation/dev-tools/kunit/.

	  If unsure, say N.

config BITS_TEST
	tristate "KUnit test for bits.h" if !KUNIT_ALL_TESTS
	depends on KUNIT
	default KUNIT_ALL_TESTS
	help
	  This builds the bits unit test.
	  Tests the logic of macros defined in bits.h.
	  For more information on KUnit and unit tests in general please refer
	  to the KUnit documentation in Documentation/dev-tools/kunit/.

	  If unsure, say N.

config SLUB_KUNIT_TEST
	tristate "KUnit test for SLUB cache error detection" if !KUNIT_ALL_TESTS
	depends on SLUB_DEBUG && KUNIT
	default KUNIT_ALL_TESTS
	help
	  This builds SLUB allocator unit test.
	  Tests SLUB cache debugging functionality.
	  For more information on KUnit and unit tests in general please refer
	  to the KUnit documentation in Documentation/dev-tools/kunit/.

	  If unsure, say N.

config RATIONAL_KUNIT_TEST
	tristate "KUnit test for rational.c" if !KUNIT_ALL_TESTS
	depends on KUNIT && RATIONAL
	default KUNIT_ALL_TESTS
	help
	  This builds the rational math unit test.
	  For more information on KUnit and unit tests in general please refer
	  to the KUnit documentation in Documentation/dev-tools/kunit/.

	  If unsure, say N.

config MEMCPY_KUNIT_TEST
	tristate "Test memcpy(), memmove(), and memset() functions at runtime" if !KUNIT_ALL_TESTS
	depends on KUNIT
	default KUNIT_ALL_TESTS
	help
	  Builds unit tests for memcpy(), memmove(), and memset() functions.
	  For more information on KUnit and unit tests in general please refer
	  to the KUnit documentation in Documentation/dev-tools/kunit/.

	  If unsure, say N.

config IS_SIGNED_TYPE_KUNIT_TEST
	tristate "Test is_signed_type() macro" if !KUNIT_ALL_TESTS
	depends on KUNIT
	default KUNIT_ALL_TESTS
	help
	  Builds unit tests for the is_signed_type() macro.

	  For more information on KUnit and unit tests in general please refer
	  to the KUnit documentation in Documentation/dev-tools/kunit/.

	  If unsure, say N.

config OVERFLOW_KUNIT_TEST
	tristate "Test check_*_overflow() functions at runtime" if !KUNIT_ALL_TESTS
	depends on KUNIT
	default KUNIT_ALL_TESTS
	help
	  Builds unit tests for the check_*_overflow(), size_*(), allocation, and
	  related functions.

	  For more information on KUnit and unit tests in general please refer
	  to the KUnit documentation in Documentation/dev-tools/kunit/.

	  If unsure, say N.

config STACKINIT_KUNIT_TEST
	tristate "Test level of stack variable initialization" if !KUNIT_ALL_TESTS
	depends on KUNIT
	default KUNIT_ALL_TESTS
	help
	  Test if the kernel is zero-initializing stack variables and
	  padding. Coverage is controlled by compiler flags,
	  CONFIG_INIT_STACK_ALL_PATTERN, CONFIG_INIT_STACK_ALL_ZERO,
	  CONFIG_GCC_PLUGIN_STRUCTLEAK, CONFIG_GCC_PLUGIN_STRUCTLEAK_BYREF,
	  or CONFIG_GCC_PLUGIN_STRUCTLEAK_BYREF_ALL.

config FORTIFY_KUNIT_TEST
	tristate "Test fortified str*() and mem*() function internals at runtime" if !KUNIT_ALL_TESTS
	depends on KUNIT && FORTIFY_SOURCE
	default KUNIT_ALL_TESTS
	help
	  Builds unit tests for checking internals of FORTIFY_SOURCE as used
	  by the str*() and mem*() family of functions. For testing runtime
	  traps of FORTIFY_SOURCE, see LKDTM's "FORTIFY_*" tests.

config HW_BREAKPOINT_KUNIT_TEST
	bool "Test hw_breakpoint constraints accounting" if !KUNIT_ALL_TESTS
	depends on HAVE_HW_BREAKPOINT
	depends on KUNIT=y
	default KUNIT_ALL_TESTS
	help
	  Tests for hw_breakpoint constraints accounting.

	  If unsure, say N.

config TEST_UDELAY
	tristate "udelay test driver"
	help
	  This builds the "udelay_test" module that helps to make sure
	  that udelay() is working properly.

	  If unsure, say N.

config TEST_STATIC_KEYS
	tristate "Test static keys"
	depends on m
	help
	  Test the static key interfaces.

	  If unsure, say N.

config TEST_DYNAMIC_DEBUG
	tristate "Test DYNAMIC_DEBUG"
	depends on DYNAMIC_DEBUG
	help
	  This module registers a tracer callback to count enabled
	  pr_debugs in a 'do_debugging' function, then alters their
	  enablements, calls the function, and compares counts.

	  If unsure, say N.

config TEST_KMOD
	tristate "kmod stress tester"
	depends on m
	depends on NETDEVICES && NET_CORE && INET # for TUN
	depends on BLOCK
	depends on PAGE_SIZE_LESS_THAN_256KB # for BTRFS
	select TEST_LKM
	select XFS_FS
	select TUN
	select BTRFS_FS
	help
	  Test the kernel's module loading mechanism: kmod. kmod implements
	  support to load modules using the Linux kernel's usermode helper.
	  This test provides a series of tests against kmod.

	  Although technically you can either build test_kmod as a module or
	  into the kernel we disallow building it into the kernel since
	  it stress tests request_module() and this will very likely cause
	  some issues by taking over precious threads available from other
	  module load requests, ultimately this could be fatal.

	  To run tests run:

	  tools/testing/selftests/kmod/kmod.sh --help

	  If unsure, say N.

config TEST_DEBUG_VIRTUAL
	tristate "Test CONFIG_DEBUG_VIRTUAL feature"
	depends on DEBUG_VIRTUAL
	help
	  Test the kernel's ability to detect incorrect calls to
	  virt_to_phys() done against the non-linear part of the
	  kernel's virtual address map.

	  If unsure, say N.

config TEST_MEMCAT_P
	tristate "Test memcat_p() helper function"
	help
	  Test the memcat_p() helper for correctly merging two
	  pointer arrays together.

	  If unsure, say N.

config TEST_LIVEPATCH
	tristate "Test livepatching"
	default n
	depends on DYNAMIC_DEBUG
	depends on LIVEPATCH
	depends on m
	help
	  Test kernel livepatching features for correctness.  The tests will
	  load test modules that will be livepatched in various scenarios.

	  To run all the livepatching tests:

	  make -C tools/testing/selftests TARGETS=livepatch run_tests

	  Alternatively, individual tests may be invoked:

	  tools/testing/selftests/livepatch/test-callbacks.sh
	  tools/testing/selftests/livepatch/test-livepatch.sh
	  tools/testing/selftests/livepatch/test-shadow-vars.sh

	  If unsure, say N.

config TEST_OBJAGG
	tristate "Perform selftest on object aggreration manager"
	default n
	depends on OBJAGG
	help
	  Enable this option to test object aggregation manager on boot
	  (or module load).

config TEST_MEMINIT
	tristate "Test heap/page initialization"
	help
	  Test if the kernel is zero-initializing heap and page allocations.
	  This can be useful to test init_on_alloc and init_on_free features.

	  If unsure, say N.

config TEST_HMM
	tristate "Test HMM (Heterogeneous Memory Management)"
	depends on TRANSPARENT_HUGEPAGE
	depends on DEVICE_PRIVATE
	select HMM_MIRROR
	select MMU_NOTIFIER
	help
	  This is a pseudo device driver solely for testing HMM.
	  Say M here if you want to build the HMM test module.
	  Doing so will allow you to run tools/testing/selftest/vm/hmm-tests.

	  If unsure, say N.

config TEST_FREE_PAGES
	tristate "Test freeing pages"
	help
	  Test that a memory leak does not occur due to a race between
	  freeing a block of pages and a speculative page reference.
	  Loading this module is safe if your kernel has the bug fixed.
	  If the bug is not fixed, it will leak gigabytes of memory and
	  probably OOM your system.

config TEST_FPU
	tristate "Test floating point operations in kernel space"
	depends on X86 && !KCOV_INSTRUMENT_ALL
	help
	  Enable this option to add /sys/kernel/debug/selftest_helpers/test_fpu
	  which will trigger a sequence of floating point operations. This is used
	  for self-testing floating point control register setting in
	  kernel_fpu_begin().

	  If unsure, say N.

config TEST_CLOCKSOURCE_WATCHDOG
	tristate "Test clocksource watchdog in kernel space"
	depends on CLOCKSOURCE_WATCHDOG
	help
	  Enable this option to create a kernel module that will trigger
	  a test of the clocksource watchdog.  This module may be loaded
	  via modprobe or insmod in which case it will run upon being
	  loaded, or it may be built in, in which case it will run
	  shortly after boot.

	  If unsure, say N.

endif # RUNTIME_TESTING_MENU

config ARCH_USE_MEMTEST
	bool
	help
	  An architecture should select this when it uses early_memtest()
	  during boot process.

config MEMTEST
	bool "Memtest"
	depends on ARCH_USE_MEMTEST
	help
	  This option adds a kernel parameter 'memtest', which allows memtest
	  to be set and executed.
	        memtest=0, mean disabled; -- default
	        memtest=1, mean do 1 test pattern;
	        ...
	        memtest=17, mean do 17 test patterns.
	  If you are unsure how to answer this question, answer N.



config HYPERV_TESTING
	bool "Microsoft Hyper-V driver testing"
	default n
	depends on HYPERV && DEBUG_FS
	help
	  Select this option to enable Hyper-V vmbus testing.

endmenu # "Kernel Testing and Coverage"

menu "Rust hacking"

config RUST_DEBUG_ASSERTIONS
	bool "Debug assertions"
	depends on RUST
	help
	  Enables rustc's `-Cdebug-assertions` codegen option.

	  This flag lets you turn `cfg(debug_assertions)` conditional
	  compilation on or off. This can be used to enable extra debugging
	  code in development but not in production. For example, it controls
	  the behavior of the standard library's `debug_assert!` macro.

	  Note that this will apply to all Rust code, including `core`.

	  If unsure, say N.

config RUST_OVERFLOW_CHECKS
	bool "Overflow checks"
	default y
	depends on RUST
	help
	  Enables rustc's `-Coverflow-checks` codegen option.

	  This flag allows you to control the behavior of runtime integer
	  overflow. When overflow-checks are enabled, a Rust panic will occur
	  on overflow.

	  Note that this will apply to all Rust code, including `core`.

	  If unsure, say Y.

<<<<<<< HEAD
choice
	prompt "Build-time assertions"
	default RUST_BUILD_ASSERT_DENY
	depends on RUST
	help
	  Controls how are `build_error!` and `build_assert!` handled during build.

	  If calls to them exist in the binary, it may indicate a violated invariant
	  or that the optimizer failed to verify the invariant during compilation.
	  You can choose to abort compilation or ignore them during build and let the
	  check be carried to runtime.

	  If optimizations are turned off, you cannot select "Deny".

	  If unsure, say "Deny".

config RUST_BUILD_ASSERT_ALLOW
	bool "Allow"
	help
	  Unoptimized calls to `build_error!` will be converted to `panic!`
	  and checked at runtime.

config RUST_BUILD_ASSERT_WARN
	bool "Warn"
	help
	  Unoptimized calls to `build_error!` will be converted to `panic!`
	  and checked at runtime, but warnings will be generated when building.

config RUST_BUILD_ASSERT_DENY
	bool "Deny"
	help
	  Unoptimized calls to `build_error!` will abort compilation.

endchoice

config RUST_KERNEL_KUNIT_TEST
	bool "KUnit test for the `kernel` crate" if !KUNIT_ALL_TESTS
	depends on RUST && KUNIT=y
	default KUNIT_ALL_TESTS
	help
	  This builds the documentation tests of the `kernel` crate
	  as KUnit tests.

	  For more information on KUnit and unit tests in general,
	  please refer to the KUnit documentation in Documentation/dev-tools/kunit/.

	  If unsure, say N.

=======
>>>>>>> 9abf2313
endmenu # "Rust"

source "Documentation/Kconfig"

endmenu # Kernel hacking<|MERGE_RESOLUTION|>--- conflicted
+++ resolved
@@ -2800,7 +2800,6 @@
 
 	  If unsure, say Y.
 
-<<<<<<< HEAD
 choice
 	prompt "Build-time assertions"
 	default RUST_BUILD_ASSERT_DENY
@@ -2849,8 +2848,6 @@
 
 	  If unsure, say N.
 
-=======
->>>>>>> 9abf2313
 endmenu # "Rust"
 
 source "Documentation/Kconfig"
