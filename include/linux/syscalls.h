/* SPDX-License-Identifier: GPL-2.0-only */
/*
 * syscalls.h - Linux syscall interfaces (non-arch-specific)
 *
 * Copyright (c) 2004 Randy Dunlap
 * Copyright (c) 2004 Open Source Development Labs
 */

#ifndef _LINUX_SYSCALLS_H
#define _LINUX_SYSCALLS_H

struct __aio_sigset;
struct epoll_event;
struct iattr;
struct inode;
struct iocb;
struct io_event;
struct iovec;
struct itimerspec;
struct itimerval;
struct kexec_segment;
struct linux_dirent;
struct linux_dirent64;
struct list_head;
struct mmap_arg_struct;
struct msgbuf;
struct user_msghdr;
struct mmsghdr;
struct msqid_ds;
struct new_utsname;
struct nfsctl_arg;
struct __old_kernel_stat;
struct oldold_utsname;
struct old_utsname;
struct pollfd;
struct rlimit;
struct rlimit64;
struct rusage;
struct sched_param;
struct sched_attr;
struct sel_arg_struct;
struct semaphore;
struct sembuf;
struct shmid_ds;
struct sockaddr;
struct stat;
struct stat64;
struct statfs;
struct statfs64;
struct statx;
struct __sysctl_args;
struct sysinfo;
struct timespec;
struct timeval;
struct __kernel_timex;
struct timezone;
struct tms;
struct utimbuf;
struct mq_attr;
struct compat_stat;
struct old_timeval32;
struct robust_list_head;
struct getcpu_cache;
struct old_linux_dirent;
struct perf_event_attr;
struct file_handle;
struct sigaltstack;
struct rseq;
union bpf_attr;
struct io_uring_params;

#include <linux/types.h>
#include <linux/aio_abi.h>
#include <linux/capability.h>
#include <linux/signal.h>
#include <linux/list.h>
#include <linux/bug.h>
#include <linux/sem.h>
#include <asm/siginfo.h>
#include <linux/unistd.h>
#include <linux/quota.h>
#include <linux/key.h>
#include <linux/personality.h>
#include <trace/syscall.h>

#ifdef CONFIG_ARCH_HAS_SYSCALL_WRAPPER
/*
 * It may be useful for an architecture to override the definitions of the
 * SYSCALL_DEFINE0() and __SYSCALL_DEFINEx() macros, in particular to use a
 * different calling convention for syscalls. To allow for that, the prototypes
 * for the sys_*() functions below will *not* be included if
 * CONFIG_ARCH_HAS_SYSCALL_WRAPPER is enabled.
 */
#include <asm/syscall_wrapper.h>
#endif /* CONFIG_ARCH_HAS_SYSCALL_WRAPPER */

/*
 * __MAP - apply a macro to syscall arguments
 * __MAP(n, m, t1, a1, t2, a2, ..., tn, an) will expand to
 *    m(t1, a1), m(t2, a2), ..., m(tn, an)
 * The first argument must be equal to the amount of type/name
 * pairs given.  Note that this list of pairs (i.e. the arguments
 * of __MAP starting at the third one) is in the same format as
 * for SYSCALL_DEFINE<n>/COMPAT_SYSCALL_DEFINE<n>
 */
#define __MAP0(m,...)
#define __MAP1(m,t,a,...) m(t,a)
#define __MAP2(m,t,a,...) m(t,a), __MAP1(m,__VA_ARGS__)
#define __MAP3(m,t,a,...) m(t,a), __MAP2(m,__VA_ARGS__)
#define __MAP4(m,t,a,...) m(t,a), __MAP3(m,__VA_ARGS__)
#define __MAP5(m,t,a,...) m(t,a), __MAP4(m,__VA_ARGS__)
#define __MAP6(m,t,a,...) m(t,a), __MAP5(m,__VA_ARGS__)
#define __MAP(n,...) __MAP##n(__VA_ARGS__)

#define __SC_DECL(t, a)	t a
#define __TYPE_AS(t, v)	__same_type((__force t)0, v)
#define __TYPE_IS_L(t)	(__TYPE_AS(t, 0L))
#define __TYPE_IS_UL(t)	(__TYPE_AS(t, 0UL))
#define __TYPE_IS_LL(t) (__TYPE_AS(t, 0LL) || __TYPE_AS(t, 0ULL))
#define __SC_LONG(t, a) __typeof(__builtin_choose_expr(__TYPE_IS_LL(t), 0LL, 0L)) a
#define __SC_CAST(t, a)	(__force t) a
#define __SC_ARGS(t, a)	a
#define __SC_TEST(t, a) (void)BUILD_BUG_ON_ZERO(!__TYPE_IS_LL(t) && sizeof(t) > sizeof(long))

#ifdef CONFIG_FTRACE_SYSCALLS
#define __SC_STR_ADECL(t, a)	#a
#define __SC_STR_TDECL(t, a)	#t

extern struct trace_event_class event_class_syscall_enter;
extern struct trace_event_class event_class_syscall_exit;
extern struct trace_event_functions enter_syscall_print_funcs;
extern struct trace_event_functions exit_syscall_print_funcs;

#define SYSCALL_TRACE_ENTER_EVENT(sname)				\
	static struct syscall_metadata __syscall_meta_##sname;		\
	static struct trace_event_call __used				\
	  event_enter_##sname = {					\
		.class			= &event_class_syscall_enter,	\
		{							\
			.name                   = "sys_enter"#sname,	\
		},							\
		.event.funcs            = &enter_syscall_print_funcs,	\
		.data			= (void *)&__syscall_meta_##sname,\
		.flags                  = TRACE_EVENT_FL_CAP_ANY,	\
	};								\
	static struct trace_event_call __used				\
	  __attribute__((section("_ftrace_events")))			\
	 *__event_enter_##sname = &event_enter_##sname;

#define SYSCALL_TRACE_EXIT_EVENT(sname)					\
	static struct syscall_metadata __syscall_meta_##sname;		\
	static struct trace_event_call __used				\
	  event_exit_##sname = {					\
		.class			= &event_class_syscall_exit,	\
		{							\
			.name                   = "sys_exit"#sname,	\
		},							\
		.event.funcs		= &exit_syscall_print_funcs,	\
		.data			= (void *)&__syscall_meta_##sname,\
		.flags                  = TRACE_EVENT_FL_CAP_ANY,	\
	};								\
	static struct trace_event_call __used				\
	  __attribute__((section("_ftrace_events")))			\
	*__event_exit_##sname = &event_exit_##sname;

#define SYSCALL_METADATA(sname, nb, ...)			\
	static const char *types_##sname[] = {			\
		__MAP(nb,__SC_STR_TDECL,__VA_ARGS__)		\
	};							\
	static const char *args_##sname[] = {			\
		__MAP(nb,__SC_STR_ADECL,__VA_ARGS__)		\
	};							\
	SYSCALL_TRACE_ENTER_EVENT(sname);			\
	SYSCALL_TRACE_EXIT_EVENT(sname);			\
	static struct syscall_metadata __used			\
	  __syscall_meta_##sname = {				\
		.name 		= "sys"#sname,			\
		.syscall_nr	= -1,	/* Filled in at boot */	\
		.nb_args 	= nb,				\
		.types		= nb ? types_##sname : NULL,	\
		.args		= nb ? args_##sname : NULL,	\
		.enter_event	= &event_enter_##sname,		\
		.exit_event	= &event_exit_##sname,		\
		.enter_fields	= LIST_HEAD_INIT(__syscall_meta_##sname.enter_fields), \
	};							\
	static struct syscall_metadata __used			\
	  __attribute__((section("__syscalls_metadata")))	\
	 *__p_syscall_meta_##sname = &__syscall_meta_##sname;

static inline int is_syscall_trace_event(struct trace_event_call *tp_event)
{
	return tp_event->class == &event_class_syscall_enter ||
	       tp_event->class == &event_class_syscall_exit;
}

#else
#define SYSCALL_METADATA(sname, nb, ...)

static inline int is_syscall_trace_event(struct trace_event_call *tp_event)
{
	return 0;
}
#endif

#ifndef SYSCALL_DEFINE0
#define SYSCALL_DEFINE0(sname)					\
	SYSCALL_METADATA(_##sname, 0);				\
	asmlinkage long sys_##sname(void);			\
	ALLOW_ERROR_INJECTION(sys_##sname, ERRNO);		\
	asmlinkage long sys_##sname(void)
#endif /* SYSCALL_DEFINE0 */

#define SYSCALL_DEFINE1(name, ...) SYSCALL_DEFINEx(1, _##name, __VA_ARGS__)
#define SYSCALL_DEFINE2(name, ...) SYSCALL_DEFINEx(2, _##name, __VA_ARGS__)
#define SYSCALL_DEFINE3(name, ...) SYSCALL_DEFINEx(3, _##name, __VA_ARGS__)
#define SYSCALL_DEFINE4(name, ...) SYSCALL_DEFINEx(4, _##name, __VA_ARGS__)
#define SYSCALL_DEFINE5(name, ...) SYSCALL_DEFINEx(5, _##name, __VA_ARGS__)
#define SYSCALL_DEFINE6(name, ...) SYSCALL_DEFINEx(6, _##name, __VA_ARGS__)

#define SYSCALL_DEFINE_MAXARGS	6

#define SYSCALL_DEFINEx(x, sname, ...)				\
	SYSCALL_METADATA(sname, x, __VA_ARGS__)			\
	__SYSCALL_DEFINEx(x, sname, __VA_ARGS__)

#define __PROTECT(...) asmlinkage_protect(__VA_ARGS__)

/*
 * The asmlinkage stub is aliased to a function named __se_sys_*() which
 * sign-extends 32-bit ints to longs whenever needed. The actual work is
 * done within __do_sys_*().
 */
#ifndef __SYSCALL_DEFINEx
#define __SYSCALL_DEFINEx(x, name, ...)					\
	__diag_push();							\
	__diag_ignore(GCC, 8, "-Wattribute-alias",			\
		      "Type aliasing is used to sanitize syscall arguments");\
	asmlinkage long sys##name(__MAP(x,__SC_DECL,__VA_ARGS__))	\
		__attribute__((alias(__stringify(__se_sys##name))));	\
	ALLOW_ERROR_INJECTION(sys##name, ERRNO);			\
	static inline long __do_sys##name(__MAP(x,__SC_DECL,__VA_ARGS__));\
	asmlinkage long __se_sys##name(__MAP(x,__SC_LONG,__VA_ARGS__));	\
	asmlinkage long __se_sys##name(__MAP(x,__SC_LONG,__VA_ARGS__))	\
	{								\
		long ret = __do_sys##name(__MAP(x,__SC_CAST,__VA_ARGS__));\
		__MAP(x,__SC_TEST,__VA_ARGS__);				\
		__PROTECT(x, ret,__MAP(x,__SC_ARGS,__VA_ARGS__));	\
		return ret;						\
	}								\
	__diag_pop();							\
	static inline long __do_sys##name(__MAP(x,__SC_DECL,__VA_ARGS__))
#endif /* __SYSCALL_DEFINEx */

/*
 * Called before coming back to user-mode. Returning to user-mode with an
 * address limit different than USER_DS can allow to overwrite kernel memory.
 */
static inline void addr_limit_user_check(void)
{
#ifdef TIF_FSCHECK
	if (!test_thread_flag(TIF_FSCHECK))
		return;
#endif

	if (CHECK_DATA_CORRUPTION(!segment_eq(get_fs(), USER_DS),
				  "Invalid address limit on user-mode return"))
		force_sig(SIGKILL, current);

#ifdef TIF_FSCHECK
	clear_thread_flag(TIF_FSCHECK);
#endif
}

/*
 * These syscall function prototypes are kept in the same order as
 * include/uapi/asm-generic/unistd.h. Architecture specific entries go below,
 * followed by deprecated or obsolete system calls.
 *
 * Please note that these prototypes here are only provided for information
 * purposes, for static analysis, and for linking from the syscall table.
 * These functions should not be called elsewhere from kernel code.
 *
 * As the syscall calling convention may be different from the default
 * for architectures overriding the syscall calling convention, do not
 * include the prototypes if CONFIG_ARCH_HAS_SYSCALL_WRAPPER is enabled.
 */
#ifndef CONFIG_ARCH_HAS_SYSCALL_WRAPPER
asmlinkage long sys_io_setup(unsigned nr_reqs, aio_context_t __user *ctx);
asmlinkage long sys_io_destroy(aio_context_t ctx);
asmlinkage long sys_io_submit(aio_context_t, long,
			struct iocb __user * __user *);
asmlinkage long sys_io_cancel(aio_context_t ctx_id, struct iocb __user *iocb,
			      struct io_event __user *result);
asmlinkage long sys_io_getevents(aio_context_t ctx_id,
				long min_nr,
				long nr,
				struct io_event __user *events,
				struct __kernel_timespec __user *timeout);
asmlinkage long sys_io_getevents_time32(__u32 ctx_id,
				__s32 min_nr,
				__s32 nr,
				struct io_event __user *events,
				struct old_timespec32 __user *timeout);
asmlinkage long sys_io_pgetevents(aio_context_t ctx_id,
				long min_nr,
				long nr,
				struct io_event __user *events,
				struct __kernel_timespec __user *timeout,
<<<<<<< HEAD
				const struct __aio_sigset *sig);
asmlinkage long sys_io_pgetevents_time32(aio_context_t ctx_id,
				long min_nr,
				long nr,
				struct io_event __user *events,
				struct old_timespec32 __user *timeout,
				const struct __aio_sigset *sig);
=======
				const struct __aio_sigset *sig);
asmlinkage long sys_io_pgetevents_time32(aio_context_t ctx_id,
				long min_nr,
				long nr,
				struct io_event __user *events,
				struct old_timespec32 __user *timeout,
				const struct __aio_sigset *sig);
>>>>>>> 0ecfebd2
asmlinkage long sys_io_uring_setup(u32 entries,
				struct io_uring_params __user *p);
asmlinkage long sys_io_uring_enter(unsigned int fd, u32 to_submit,
				u32 min_complete, u32 flags,
				const sigset_t __user *sig, size_t sigsz);
asmlinkage long sys_io_uring_register(unsigned int fd, unsigned int op,
				void __user *arg, unsigned int nr_args);

/* fs/xattr.c */
asmlinkage long sys_setxattr(const char __user *path, const char __user *name,
			     const void __user *value, size_t size, int flags);
asmlinkage long sys_lsetxattr(const char __user *path, const char __user *name,
			      const void __user *value, size_t size, int flags);
asmlinkage long sys_fsetxattr(int fd, const char __user *name,
			      const void __user *value, size_t size, int flags);
asmlinkage long sys_getxattr(const char __user *path, const char __user *name,
			     void __user *value, size_t size);
asmlinkage long sys_lgetxattr(const char __user *path, const char __user *name,
			      void __user *value, size_t size);
asmlinkage long sys_fgetxattr(int fd, const char __user *name,
			      void __user *value, size_t size);
asmlinkage long sys_listxattr(const char __user *path, char __user *list,
			      size_t size);
asmlinkage long sys_llistxattr(const char __user *path, char __user *list,
			       size_t size);
asmlinkage long sys_flistxattr(int fd, char __user *list, size_t size);
asmlinkage long sys_removexattr(const char __user *path,
				const char __user *name);
asmlinkage long sys_lremovexattr(const char __user *path,
				 const char __user *name);
asmlinkage long sys_fremovexattr(int fd, const char __user *name);

/* fs/dcache.c */
asmlinkage long sys_getcwd(char __user *buf, unsigned long size);

/* fs/cookies.c */
asmlinkage long sys_lookup_dcookie(u64 cookie64, char __user *buf, size_t len);

/* fs/eventfd.c */
asmlinkage long sys_eventfd2(unsigned int count, int flags);

/* fs/eventpoll.c */
asmlinkage long sys_epoll_create1(int flags);
asmlinkage long sys_epoll_ctl(int epfd, int op, int fd,
				struct epoll_event __user *event);
asmlinkage long sys_epoll_pwait(int epfd, struct epoll_event __user *events,
				int maxevents, int timeout,
				const sigset_t __user *sigmask,
				size_t sigsetsize);

/* fs/fcntl.c */
asmlinkage long sys_dup(unsigned int fildes);
asmlinkage long sys_dup3(unsigned int oldfd, unsigned int newfd, int flags);
asmlinkage long sys_fcntl(unsigned int fd, unsigned int cmd, unsigned long arg);
#if BITS_PER_LONG == 32
asmlinkage long sys_fcntl64(unsigned int fd,
				unsigned int cmd, unsigned long arg);
#endif

/* fs/inotify_user.c */
asmlinkage long sys_inotify_init1(int flags);
asmlinkage long sys_inotify_add_watch(int fd, const char __user *path,
					u32 mask);
asmlinkage long sys_inotify_rm_watch(int fd, __s32 wd);

/* fs/ioctl.c */
asmlinkage long sys_ioctl(unsigned int fd, unsigned int cmd,
				unsigned long arg);

/* fs/ioprio.c */
asmlinkage long sys_ioprio_set(int which, int who, int ioprio);
asmlinkage long sys_ioprio_get(int which, int who);

/* fs/locks.c */
asmlinkage long sys_flock(unsigned int fd, unsigned int cmd);

/* fs/namei.c */
asmlinkage long sys_mknodat(int dfd, const char __user * filename, umode_t mode,
			    unsigned dev);
asmlinkage long sys_mkdirat(int dfd, const char __user * pathname, umode_t mode);
asmlinkage long sys_unlinkat(int dfd, const char __user * pathname, int flag);
asmlinkage long sys_symlinkat(const char __user * oldname,
			      int newdfd, const char __user * newname);
asmlinkage long sys_linkat(int olddfd, const char __user *oldname,
			   int newdfd, const char __user *newname, int flags);
asmlinkage long sys_renameat(int olddfd, const char __user * oldname,
			     int newdfd, const char __user * newname);

/* fs/namespace.c */
asmlinkage long sys_umount(char __user *name, int flags);
asmlinkage long sys_mount(char __user *dev_name, char __user *dir_name,
				char __user *type, unsigned long flags,
				void __user *data);
asmlinkage long sys_pivot_root(const char __user *new_root,
				const char __user *put_old);

/* fs/nfsctl.c */

/* fs/open.c */
asmlinkage long sys_statfs(const char __user * path,
				struct statfs __user *buf);
asmlinkage long sys_statfs64(const char __user *path, size_t sz,
				struct statfs64 __user *buf);
asmlinkage long sys_fstatfs(unsigned int fd, struct statfs __user *buf);
asmlinkage long sys_fstatfs64(unsigned int fd, size_t sz,
				struct statfs64 __user *buf);
asmlinkage long sys_truncate(const char __user *path, long length);
asmlinkage long sys_ftruncate(unsigned int fd, unsigned long length);
#if BITS_PER_LONG == 32
asmlinkage long sys_truncate64(const char __user *path, loff_t length);
asmlinkage long sys_ftruncate64(unsigned int fd, loff_t length);
#endif
asmlinkage long sys_fallocate(int fd, int mode, loff_t offset, loff_t len);
asmlinkage long sys_faccessat(int dfd, const char __user *filename, int mode);
asmlinkage long sys_chdir(const char __user *filename);
asmlinkage long sys_fchdir(unsigned int fd);
asmlinkage long sys_chroot(const char __user *filename);
asmlinkage long sys_fchmod(unsigned int fd, umode_t mode);
asmlinkage long sys_fchmodat(int dfd, const char __user * filename,
			     umode_t mode);
asmlinkage long sys_fchownat(int dfd, const char __user *filename, uid_t user,
			     gid_t group, int flag);
asmlinkage long sys_fchown(unsigned int fd, uid_t user, gid_t group);
asmlinkage long sys_openat(int dfd, const char __user *filename, int flags,
			   umode_t mode);
asmlinkage long sys_close(unsigned int fd);
asmlinkage long sys_vhangup(void);

/* fs/pipe.c */
asmlinkage long sys_pipe2(int __user *fildes, int flags);

/* fs/quota.c */
asmlinkage long sys_quotactl(unsigned int cmd, const char __user *special,
				qid_t id, void __user *addr);

/* fs/readdir.c */
asmlinkage long sys_getdents64(unsigned int fd,
				struct linux_dirent64 __user *dirent,
				unsigned int count);

/* fs/read_write.c */
asmlinkage long sys_llseek(unsigned int fd, unsigned long offset_high,
			unsigned long offset_low, loff_t __user *result,
			unsigned int whence);
asmlinkage long sys_lseek(unsigned int fd, off_t offset,
			  unsigned int whence);
asmlinkage long sys_read(unsigned int fd, char __user *buf, size_t count);
asmlinkage long sys_write(unsigned int fd, const char __user *buf,
			  size_t count);
asmlinkage long sys_readv(unsigned long fd,
			  const struct iovec __user *vec,
			  unsigned long vlen);
asmlinkage long sys_writev(unsigned long fd,
			   const struct iovec __user *vec,
			   unsigned long vlen);
asmlinkage long sys_pread64(unsigned int fd, char __user *buf,
			    size_t count, loff_t pos);
asmlinkage long sys_pwrite64(unsigned int fd, const char __user *buf,
			     size_t count, loff_t pos);
asmlinkage long sys_preadv(unsigned long fd, const struct iovec __user *vec,
			   unsigned long vlen, unsigned long pos_l, unsigned long pos_h);
asmlinkage long sys_pwritev(unsigned long fd, const struct iovec __user *vec,
			    unsigned long vlen, unsigned long pos_l, unsigned long pos_h);

/* fs/sendfile.c */
asmlinkage long sys_sendfile64(int out_fd, int in_fd,
			       loff_t __user *offset, size_t count);

/* fs/select.c */
asmlinkage long sys_pselect6(int, fd_set __user *, fd_set __user *,
			     fd_set __user *, struct __kernel_timespec __user *,
			     void __user *);
asmlinkage long sys_pselect6_time32(int, fd_set __user *, fd_set __user *,
			     fd_set __user *, struct old_timespec32 __user *,
			     void __user *);
asmlinkage long sys_ppoll(struct pollfd __user *, unsigned int,
			  struct __kernel_timespec __user *, const sigset_t __user *,
			  size_t);
asmlinkage long sys_ppoll_time32(struct pollfd __user *, unsigned int,
			  struct old_timespec32 __user *, const sigset_t __user *,
			  size_t);

/* fs/signalfd.c */
asmlinkage long sys_signalfd4(int ufd, sigset_t __user *user_mask, size_t sizemask, int flags);

/* fs/splice.c */
asmlinkage long sys_vmsplice(int fd, const struct iovec __user *iov,
			     unsigned long nr_segs, unsigned int flags);
asmlinkage long sys_splice(int fd_in, loff_t __user *off_in,
			   int fd_out, loff_t __user *off_out,
			   size_t len, unsigned int flags);
asmlinkage long sys_tee(int fdin, int fdout, size_t len, unsigned int flags);

/* fs/stat.c */
asmlinkage long sys_readlinkat(int dfd, const char __user *path, char __user *buf,
			       int bufsiz);
asmlinkage long sys_newfstatat(int dfd, const char __user *filename,
			       struct stat __user *statbuf, int flag);
asmlinkage long sys_newfstat(unsigned int fd, struct stat __user *statbuf);
#if defined(__ARCH_WANT_STAT64) || defined(__ARCH_WANT_COMPAT_STAT64)
asmlinkage long sys_fstat64(unsigned long fd, struct stat64 __user *statbuf);
asmlinkage long sys_fstatat64(int dfd, const char __user *filename,
			       struct stat64 __user *statbuf, int flag);
#endif

/* fs/sync.c */
asmlinkage long sys_sync(void);
asmlinkage long sys_fsync(unsigned int fd);
asmlinkage long sys_fdatasync(unsigned int fd);
asmlinkage long sys_sync_file_range2(int fd, unsigned int flags,
				     loff_t offset, loff_t nbytes);
asmlinkage long sys_sync_file_range(int fd, loff_t offset, loff_t nbytes,
					unsigned int flags);

/* fs/timerfd.c */
asmlinkage long sys_timerfd_create(int clockid, int flags);
asmlinkage long sys_timerfd_settime(int ufd, int flags,
				    const struct __kernel_itimerspec __user *utmr,
				    struct __kernel_itimerspec __user *otmr);
asmlinkage long sys_timerfd_gettime(int ufd, struct __kernel_itimerspec __user *otmr);
asmlinkage long sys_timerfd_gettime32(int ufd,
				   struct old_itimerspec32 __user *otmr);
asmlinkage long sys_timerfd_settime32(int ufd, int flags,
				   const struct old_itimerspec32 __user *utmr,
				   struct old_itimerspec32 __user *otmr);

/* fs/utimes.c */
asmlinkage long sys_utimensat(int dfd, const char __user *filename,
				struct __kernel_timespec __user *utimes,
				int flags);
asmlinkage long sys_utimensat_time32(unsigned int dfd,
				const char __user *filename,
				struct old_timespec32 __user *t, int flags);

/* kernel/acct.c */
asmlinkage long sys_acct(const char __user *name);

/* kernel/capability.c */
asmlinkage long sys_capget(cap_user_header_t header,
				cap_user_data_t dataptr);
asmlinkage long sys_capset(cap_user_header_t header,
				const cap_user_data_t data);

/* kernel/exec_domain.c */
asmlinkage long sys_personality(unsigned int personality);

/* kernel/exit.c */
asmlinkage long sys_exit(int error_code);
asmlinkage long sys_exit_group(int error_code);
asmlinkage long sys_waitid(int which, pid_t pid,
			   struct siginfo __user *infop,
			   int options, struct rusage __user *ru);

/* kernel/fork.c */
asmlinkage long sys_set_tid_address(int __user *tidptr);
asmlinkage long sys_unshare(unsigned long unshare_flags);

/* kernel/futex.c */
asmlinkage long sys_futex(u32 __user *uaddr, int op, u32 val,
			struct __kernel_timespec __user *utime, u32 __user *uaddr2,
			u32 val3);
asmlinkage long sys_futex_time32(u32 __user *uaddr, int op, u32 val,
			struct old_timespec32 __user *utime, u32 __user *uaddr2,
			u32 val3);
asmlinkage long sys_get_robust_list(int pid,
				    struct robust_list_head __user * __user *head_ptr,
				    size_t __user *len_ptr);
asmlinkage long sys_set_robust_list(struct robust_list_head __user *head,
				    size_t len);

/* kernel/hrtimer.c */
asmlinkage long sys_nanosleep(struct __kernel_timespec __user *rqtp,
			      struct __kernel_timespec __user *rmtp);
asmlinkage long sys_nanosleep_time32(struct old_timespec32 __user *rqtp,
				     struct old_timespec32 __user *rmtp);

/* kernel/itimer.c */
asmlinkage long sys_getitimer(int which, struct itimerval __user *value);
asmlinkage long sys_setitimer(int which,
				struct itimerval __user *value,
				struct itimerval __user *ovalue);

/* kernel/kexec.c */
asmlinkage long sys_kexec_load(unsigned long entry, unsigned long nr_segments,
				struct kexec_segment __user *segments,
				unsigned long flags);

/* kernel/module.c */
asmlinkage long sys_init_module(void __user *umod, unsigned long len,
				const char __user *uargs);
asmlinkage long sys_delete_module(const char __user *name_user,
				unsigned int flags);

/* kernel/posix-timers.c */
asmlinkage long sys_timer_create(clockid_t which_clock,
				 struct sigevent __user *timer_event_spec,
				 timer_t __user * created_timer_id);
asmlinkage long sys_timer_gettime(timer_t timer_id,
				struct __kernel_itimerspec __user *setting);
asmlinkage long sys_timer_getoverrun(timer_t timer_id);
asmlinkage long sys_timer_settime(timer_t timer_id, int flags,
				const struct __kernel_itimerspec __user *new_setting,
				struct __kernel_itimerspec __user *old_setting);
asmlinkage long sys_timer_delete(timer_t timer_id);
asmlinkage long sys_clock_settime(clockid_t which_clock,
				const struct __kernel_timespec __user *tp);
asmlinkage long sys_clock_gettime(clockid_t which_clock,
				struct __kernel_timespec __user *tp);
asmlinkage long sys_clock_getres(clockid_t which_clock,
				struct __kernel_timespec __user *tp);
asmlinkage long sys_clock_nanosleep(clockid_t which_clock, int flags,
				const struct __kernel_timespec __user *rqtp,
				struct __kernel_timespec __user *rmtp);
asmlinkage long sys_timer_gettime32(timer_t timer_id,
				 struct old_itimerspec32 __user *setting);
asmlinkage long sys_timer_settime32(timer_t timer_id, int flags,
					 struct old_itimerspec32 __user *new,
					 struct old_itimerspec32 __user *old);
asmlinkage long sys_clock_settime32(clockid_t which_clock,
				struct old_timespec32 __user *tp);
asmlinkage long sys_clock_gettime32(clockid_t which_clock,
				struct old_timespec32 __user *tp);
asmlinkage long sys_clock_getres_time32(clockid_t which_clock,
				struct old_timespec32 __user *tp);
asmlinkage long sys_clock_nanosleep_time32(clockid_t which_clock, int flags,
				struct old_timespec32 __user *rqtp,
				struct old_timespec32 __user *rmtp);

/* kernel/printk.c */
asmlinkage long sys_syslog(int type, char __user *buf, int len);

/* kernel/ptrace.c */
asmlinkage long sys_ptrace(long request, long pid, unsigned long addr,
			   unsigned long data);
/* kernel/sched/core.c */

asmlinkage long sys_sched_setparam(pid_t pid,
					struct sched_param __user *param);
asmlinkage long sys_sched_setscheduler(pid_t pid, int policy,
					struct sched_param __user *param);
asmlinkage long sys_sched_getscheduler(pid_t pid);
asmlinkage long sys_sched_getparam(pid_t pid,
					struct sched_param __user *param);
asmlinkage long sys_sched_setaffinity(pid_t pid, unsigned int len,
					unsigned long __user *user_mask_ptr);
asmlinkage long sys_sched_getaffinity(pid_t pid, unsigned int len,
					unsigned long __user *user_mask_ptr);
asmlinkage long sys_sched_yield(void);
asmlinkage long sys_sched_get_priority_max(int policy);
asmlinkage long sys_sched_get_priority_min(int policy);
asmlinkage long sys_sched_rr_get_interval(pid_t pid,
				struct __kernel_timespec __user *interval);
asmlinkage long sys_sched_rr_get_interval_time32(pid_t pid,
						 struct old_timespec32 __user *interval);

/* kernel/signal.c */
asmlinkage long sys_restart_syscall(void);
asmlinkage long sys_kill(pid_t pid, int sig);
asmlinkage long sys_tkill(pid_t pid, int sig);
asmlinkage long sys_tgkill(pid_t tgid, pid_t pid, int sig);
asmlinkage long sys_sigaltstack(const struct sigaltstack __user *uss,
				struct sigaltstack __user *uoss);
asmlinkage long sys_rt_sigsuspend(sigset_t __user *unewset, size_t sigsetsize);
#ifndef CONFIG_ODD_RT_SIGACTION
asmlinkage long sys_rt_sigaction(int,
				 const struct sigaction __user *,
				 struct sigaction __user *,
				 size_t);
#endif
asmlinkage long sys_rt_sigprocmask(int how, sigset_t __user *set,
				sigset_t __user *oset, size_t sigsetsize);
asmlinkage long sys_rt_sigpending(sigset_t __user *set, size_t sigsetsize);
asmlinkage long sys_rt_sigtimedwait(const sigset_t __user *uthese,
				siginfo_t __user *uinfo,
				const struct __kernel_timespec __user *uts,
				size_t sigsetsize);
asmlinkage long sys_rt_sigtimedwait_time32(const sigset_t __user *uthese,
				siginfo_t __user *uinfo,
				const struct old_timespec32 __user *uts,
				size_t sigsetsize);
asmlinkage long sys_rt_sigqueueinfo(pid_t pid, int sig, siginfo_t __user *uinfo);

/* kernel/sys.c */
asmlinkage long sys_setpriority(int which, int who, int niceval);
asmlinkage long sys_getpriority(int which, int who);
asmlinkage long sys_reboot(int magic1, int magic2, unsigned int cmd,
				void __user *arg);
asmlinkage long sys_setregid(gid_t rgid, gid_t egid);
asmlinkage long sys_setgid(gid_t gid);
asmlinkage long sys_setreuid(uid_t ruid, uid_t euid);
asmlinkage long sys_setuid(uid_t uid);
asmlinkage long sys_setresuid(uid_t ruid, uid_t euid, uid_t suid);
asmlinkage long sys_getresuid(uid_t __user *ruid, uid_t __user *euid, uid_t __user *suid);
asmlinkage long sys_setresgid(gid_t rgid, gid_t egid, gid_t sgid);
asmlinkage long sys_getresgid(gid_t __user *rgid, gid_t __user *egid, gid_t __user *sgid);
asmlinkage long sys_setfsuid(uid_t uid);
asmlinkage long sys_setfsgid(gid_t gid);
asmlinkage long sys_times(struct tms __user *tbuf);
asmlinkage long sys_setpgid(pid_t pid, pid_t pgid);
asmlinkage long sys_getpgid(pid_t pid);
asmlinkage long sys_getsid(pid_t pid);
asmlinkage long sys_setsid(void);
asmlinkage long sys_getgroups(int gidsetsize, gid_t __user *grouplist);
asmlinkage long sys_setgroups(int gidsetsize, gid_t __user *grouplist);
asmlinkage long sys_newuname(struct new_utsname __user *name);
asmlinkage long sys_sethostname(char __user *name, int len);
asmlinkage long sys_setdomainname(char __user *name, int len);
asmlinkage long sys_getrlimit(unsigned int resource,
				struct rlimit __user *rlim);
asmlinkage long sys_setrlimit(unsigned int resource,
				struct rlimit __user *rlim);
asmlinkage long sys_getrusage(int who, struct rusage __user *ru);
asmlinkage long sys_umask(int mask);
asmlinkage long sys_prctl(int option, unsigned long arg2, unsigned long arg3,
			unsigned long arg4, unsigned long arg5);
asmlinkage long sys_getcpu(unsigned __user *cpu, unsigned __user *node, struct getcpu_cache __user *cache);

/* kernel/time.c */
asmlinkage long sys_gettimeofday(struct timeval __user *tv,
				struct timezone __user *tz);
asmlinkage long sys_settimeofday(struct timeval __user *tv,
				struct timezone __user *tz);
asmlinkage long sys_adjtimex(struct __kernel_timex __user *txc_p);
asmlinkage long sys_adjtimex_time32(struct old_timex32 __user *txc_p);

/* kernel/timer.c */
asmlinkage long sys_getpid(void);
asmlinkage long sys_getppid(void);
asmlinkage long sys_getuid(void);
asmlinkage long sys_geteuid(void);
asmlinkage long sys_getgid(void);
asmlinkage long sys_getegid(void);
asmlinkage long sys_gettid(void);
asmlinkage long sys_sysinfo(struct sysinfo __user *info);

/* ipc/mqueue.c */
asmlinkage long sys_mq_open(const char __user *name, int oflag, umode_t mode, struct mq_attr __user *attr);
asmlinkage long sys_mq_unlink(const char __user *name);
asmlinkage long sys_mq_timedsend(mqd_t mqdes, const char __user *msg_ptr, size_t msg_len, unsigned int msg_prio, const struct __kernel_timespec __user *abs_timeout);
asmlinkage long sys_mq_timedreceive(mqd_t mqdes, char __user *msg_ptr, size_t msg_len, unsigned int __user *msg_prio, const struct __kernel_timespec __user *abs_timeout);
asmlinkage long sys_mq_notify(mqd_t mqdes, const struct sigevent __user *notification);
asmlinkage long sys_mq_getsetattr(mqd_t mqdes, const struct mq_attr __user *mqstat, struct mq_attr __user *omqstat);
asmlinkage long sys_mq_timedreceive_time32(mqd_t mqdes,
			char __user *u_msg_ptr,
			unsigned int msg_len, unsigned int __user *u_msg_prio,
			const struct old_timespec32 __user *u_abs_timeout);
asmlinkage long sys_mq_timedsend_time32(mqd_t mqdes,
			const char __user *u_msg_ptr,
			unsigned int msg_len, unsigned int msg_prio,
			const struct old_timespec32 __user *u_abs_timeout);

/* ipc/msg.c */
asmlinkage long sys_msgget(key_t key, int msgflg);
asmlinkage long sys_old_msgctl(int msqid, int cmd, struct msqid_ds __user *buf);
asmlinkage long sys_msgctl(int msqid, int cmd, struct msqid_ds __user *buf);
asmlinkage long sys_msgrcv(int msqid, struct msgbuf __user *msgp,
				size_t msgsz, long msgtyp, int msgflg);
asmlinkage long sys_msgsnd(int msqid, struct msgbuf __user *msgp,
				size_t msgsz, int msgflg);

/* ipc/sem.c */
asmlinkage long sys_semget(key_t key, int nsems, int semflg);
asmlinkage long sys_semctl(int semid, int semnum, int cmd, unsigned long arg);
asmlinkage long sys_old_semctl(int semid, int semnum, int cmd, unsigned long arg);
asmlinkage long sys_semtimedop(int semid, struct sembuf __user *sops,
				unsigned nsops,
				const struct __kernel_timespec __user *timeout);
asmlinkage long sys_semtimedop_time32(int semid, struct sembuf __user *sops,
				unsigned nsops,
				const struct old_timespec32 __user *timeout);
asmlinkage long sys_semop(int semid, struct sembuf __user *sops,
				unsigned nsops);

/* ipc/shm.c */
asmlinkage long sys_shmget(key_t key, size_t size, int flag);
asmlinkage long sys_old_shmctl(int shmid, int cmd, struct shmid_ds __user *buf);
asmlinkage long sys_shmctl(int shmid, int cmd, struct shmid_ds __user *buf);
asmlinkage long sys_shmat(int shmid, char __user *shmaddr, int shmflg);
asmlinkage long sys_shmdt(char __user *shmaddr);

/* net/socket.c */
asmlinkage long sys_socket(int, int, int);
asmlinkage long sys_socketpair(int, int, int, int __user *);
asmlinkage long sys_bind(int, struct sockaddr __user *, int);
asmlinkage long sys_listen(int, int);
asmlinkage long sys_accept(int, struct sockaddr __user *, int __user *);
asmlinkage long sys_connect(int, struct sockaddr __user *, int);
asmlinkage long sys_getsockname(int, struct sockaddr __user *, int __user *);
asmlinkage long sys_getpeername(int, struct sockaddr __user *, int __user *);
asmlinkage long sys_sendto(int, void __user *, size_t, unsigned,
				struct sockaddr __user *, int);
asmlinkage long sys_recvfrom(int, void __user *, size_t, unsigned,
				struct sockaddr __user *, int __user *);
asmlinkage long sys_setsockopt(int fd, int level, int optname,
				char __user *optval, int optlen);
asmlinkage long sys_getsockopt(int fd, int level, int optname,
				char __user *optval, int __user *optlen);
asmlinkage long sys_shutdown(int, int);
asmlinkage long sys_sendmsg(int fd, struct user_msghdr __user *msg, unsigned flags);
asmlinkage long sys_recvmsg(int fd, struct user_msghdr __user *msg, unsigned flags);

/* mm/filemap.c */
asmlinkage long sys_readahead(int fd, loff_t offset, size_t count);

/* mm/nommu.c, also with MMU */
asmlinkage long sys_brk(unsigned long brk);
asmlinkage long sys_munmap(unsigned long addr, size_t len);
asmlinkage long sys_mremap(unsigned long addr,
			   unsigned long old_len, unsigned long new_len,
			   unsigned long flags, unsigned long new_addr);

/* security/keys/keyctl.c */
asmlinkage long sys_add_key(const char __user *_type,
			    const char __user *_description,
			    const void __user *_payload,
			    size_t plen,
			    key_serial_t destringid);
asmlinkage long sys_request_key(const char __user *_type,
				const char __user *_description,
				const char __user *_callout_info,
				key_serial_t destringid);
asmlinkage long sys_keyctl(int cmd, unsigned long arg2, unsigned long arg3,
			   unsigned long arg4, unsigned long arg5);

/* arch/example/kernel/sys_example.c */
#ifdef CONFIG_CLONE_BACKWARDS
asmlinkage long sys_clone(unsigned long, unsigned long, int __user *, unsigned long,
	       int __user *);
#else
#ifdef CONFIG_CLONE_BACKWARDS3
asmlinkage long sys_clone(unsigned long, unsigned long, int, int __user *,
			  int __user *, unsigned long);
#else
asmlinkage long sys_clone(unsigned long, unsigned long, int __user *,
	       int __user *, unsigned long);
#endif
#endif
asmlinkage long sys_execve(const char __user *filename,
		const char __user *const __user *argv,
		const char __user *const __user *envp);

/* mm/fadvise.c */
asmlinkage long sys_fadvise64_64(int fd, loff_t offset, loff_t len, int advice);

/* mm/, CONFIG_MMU only */
asmlinkage long sys_swapon(const char __user *specialfile, int swap_flags);
asmlinkage long sys_swapoff(const char __user *specialfile);
asmlinkage long sys_mprotect(unsigned long start, size_t len,
				unsigned long prot);
asmlinkage long sys_msync(unsigned long start, size_t len, int flags);
asmlinkage long sys_mlock(unsigned long start, size_t len);
asmlinkage long sys_munlock(unsigned long start, size_t len);
asmlinkage long sys_mlockall(int flags);
asmlinkage long sys_munlockall(void);
asmlinkage long sys_mincore(unsigned long start, size_t len,
				unsigned char __user * vec);
asmlinkage long sys_madvise(unsigned long start, size_t len, int behavior);
asmlinkage long sys_remap_file_pages(unsigned long start, unsigned long size,
			unsigned long prot, unsigned long pgoff,
			unsigned long flags);
asmlinkage long sys_mbind(unsigned long start, unsigned long len,
				unsigned long mode,
				const unsigned long __user *nmask,
				unsigned long maxnode,
				unsigned flags);
asmlinkage long sys_get_mempolicy(int __user *policy,
				unsigned long __user *nmask,
				unsigned long maxnode,
				unsigned long addr, unsigned long flags);
asmlinkage long sys_set_mempolicy(int mode, const unsigned long __user *nmask,
				unsigned long maxnode);
asmlinkage long sys_migrate_pages(pid_t pid, unsigned long maxnode,
				const unsigned long __user *from,
				const unsigned long __user *to);
asmlinkage long sys_move_pages(pid_t pid, unsigned long nr_pages,
				const void __user * __user *pages,
				const int __user *nodes,
				int __user *status,
				int flags);

asmlinkage long sys_rt_tgsigqueueinfo(pid_t tgid, pid_t  pid, int sig,
		siginfo_t __user *uinfo);
asmlinkage long sys_perf_event_open(
		struct perf_event_attr __user *attr_uptr,
		pid_t pid, int cpu, int group_fd, unsigned long flags);
asmlinkage long sys_accept4(int, struct sockaddr __user *, int __user *, int);
asmlinkage long sys_recvmmsg(int fd, struct mmsghdr __user *msg,
			     unsigned int vlen, unsigned flags,
			     struct __kernel_timespec __user *timeout);
asmlinkage long sys_recvmmsg_time32(int fd, struct mmsghdr __user *msg,
			     unsigned int vlen, unsigned flags,
			     struct old_timespec32 __user *timeout);

asmlinkage long sys_wait4(pid_t pid, int __user *stat_addr,
				int options, struct rusage __user *ru);
asmlinkage long sys_prlimit64(pid_t pid, unsigned int resource,
				const struct rlimit64 __user *new_rlim,
				struct rlimit64 __user *old_rlim);
asmlinkage long sys_fanotify_init(unsigned int flags, unsigned int event_f_flags);
asmlinkage long sys_fanotify_mark(int fanotify_fd, unsigned int flags,
				  u64 mask, int fd,
				  const char  __user *pathname);
asmlinkage long sys_name_to_handle_at(int dfd, const char __user *name,
				      struct file_handle __user *handle,
				      int __user *mnt_id, int flag);
asmlinkage long sys_open_by_handle_at(int mountdirfd,
				      struct file_handle __user *handle,
				      int flags);
asmlinkage long sys_clock_adjtime(clockid_t which_clock,
				struct __kernel_timex __user *tx);
asmlinkage long sys_clock_adjtime32(clockid_t which_clock,
				struct old_timex32 __user *tx);
asmlinkage long sys_syncfs(int fd);
asmlinkage long sys_setns(int fd, int nstype);
asmlinkage long sys_sendmmsg(int fd, struct mmsghdr __user *msg,
			     unsigned int vlen, unsigned flags);
asmlinkage long sys_process_vm_readv(pid_t pid,
				     const struct iovec __user *lvec,
				     unsigned long liovcnt,
				     const struct iovec __user *rvec,
				     unsigned long riovcnt,
				     unsigned long flags);
asmlinkage long sys_process_vm_writev(pid_t pid,
				      const struct iovec __user *lvec,
				      unsigned long liovcnt,
				      const struct iovec __user *rvec,
				      unsigned long riovcnt,
				      unsigned long flags);
asmlinkage long sys_kcmp(pid_t pid1, pid_t pid2, int type,
			 unsigned long idx1, unsigned long idx2);
asmlinkage long sys_finit_module(int fd, const char __user *uargs, int flags);
asmlinkage long sys_sched_setattr(pid_t pid,
					struct sched_attr __user *attr,
					unsigned int flags);
asmlinkage long sys_sched_getattr(pid_t pid,
					struct sched_attr __user *attr,
					unsigned int size,
					unsigned int flags);
asmlinkage long sys_renameat2(int olddfd, const char __user *oldname,
			      int newdfd, const char __user *newname,
			      unsigned int flags);
asmlinkage long sys_seccomp(unsigned int op, unsigned int flags,
			    void __user *uargs);
asmlinkage long sys_getrandom(char __user *buf, size_t count,
			      unsigned int flags);
asmlinkage long sys_memfd_create(const char __user *uname_ptr, unsigned int flags);
asmlinkage long sys_bpf(int cmd, union bpf_attr *attr, unsigned int size);
asmlinkage long sys_execveat(int dfd, const char __user *filename,
			const char __user *const __user *argv,
			const char __user *const __user *envp, int flags);
asmlinkage long sys_userfaultfd(int flags);
asmlinkage long sys_membarrier(int cmd, int flags);
asmlinkage long sys_mlock2(unsigned long start, size_t len, int flags);
asmlinkage long sys_copy_file_range(int fd_in, loff_t __user *off_in,
				    int fd_out, loff_t __user *off_out,
				    size_t len, unsigned int flags);
asmlinkage long sys_preadv2(unsigned long fd, const struct iovec __user *vec,
			    unsigned long vlen, unsigned long pos_l, unsigned long pos_h,
			    rwf_t flags);
asmlinkage long sys_pwritev2(unsigned long fd, const struct iovec __user *vec,
			    unsigned long vlen, unsigned long pos_l, unsigned long pos_h,
			    rwf_t flags);
asmlinkage long sys_pkey_mprotect(unsigned long start, size_t len,
				  unsigned long prot, int pkey);
asmlinkage long sys_pkey_alloc(unsigned long flags, unsigned long init_val);
asmlinkage long sys_pkey_free(int pkey);
asmlinkage long sys_statx(int dfd, const char __user *path, unsigned flags,
			  unsigned mask, struct statx __user *buffer);
asmlinkage long sys_rseq(struct rseq __user *rseq, uint32_t rseq_len,
			 int flags, uint32_t sig);
<<<<<<< HEAD
=======
asmlinkage long sys_open_tree(int dfd, const char __user *path, unsigned flags);
asmlinkage long sys_move_mount(int from_dfd, const char __user *from_path,
			       int to_dfd, const char __user *to_path,
			       unsigned int ms_flags);
asmlinkage long sys_fsopen(const char __user *fs_name, unsigned int flags);
asmlinkage long sys_fsconfig(int fs_fd, unsigned int cmd, const char __user *key,
			     const void __user *value, int aux);
asmlinkage long sys_fsmount(int fs_fd, unsigned int flags, unsigned int ms_flags);
asmlinkage long sys_fspick(int dfd, const char __user *path, unsigned int flags);
>>>>>>> 0ecfebd2
asmlinkage long sys_pidfd_send_signal(int pidfd, int sig,
				       siginfo_t __user *info,
				       unsigned int flags);

/*
 * Architecture-specific system calls
 */

/* arch/x86/kernel/ioport.c */
asmlinkage long sys_ioperm(unsigned long from, unsigned long num, int on);

/* pciconfig: alpha, arm, arm64, ia64, sparc */
asmlinkage long sys_pciconfig_read(unsigned long bus, unsigned long dfn,
				unsigned long off, unsigned long len,
				void __user *buf);
asmlinkage long sys_pciconfig_write(unsigned long bus, unsigned long dfn,
				unsigned long off, unsigned long len,
				void __user *buf);
asmlinkage long sys_pciconfig_iobase(long which, unsigned long bus, unsigned long devfn);

/* powerpc */
asmlinkage long sys_spu_run(int fd, __u32 __user *unpc,
				 __u32 __user *ustatus);
asmlinkage long sys_spu_create(const char __user *name,
		unsigned int flags, umode_t mode, int fd);


/*
 * Deprecated system calls which are still defined in
 * include/uapi/asm-generic/unistd.h and wanted by >= 1 arch
 */

/* __ARCH_WANT_SYSCALL_NO_AT */
asmlinkage long sys_open(const char __user *filename,
				int flags, umode_t mode);
asmlinkage long sys_link(const char __user *oldname,
				const char __user *newname);
asmlinkage long sys_unlink(const char __user *pathname);
asmlinkage long sys_mknod(const char __user *filename, umode_t mode,
				unsigned dev);
asmlinkage long sys_chmod(const char __user *filename, umode_t mode);
asmlinkage long sys_chown(const char __user *filename,
				uid_t user, gid_t group);
asmlinkage long sys_mkdir(const char __user *pathname, umode_t mode);
asmlinkage long sys_rmdir(const char __user *pathname);
asmlinkage long sys_lchown(const char __user *filename,
				uid_t user, gid_t group);
asmlinkage long sys_access(const char __user *filename, int mode);
asmlinkage long sys_rename(const char __user *oldname,
				const char __user *newname);
asmlinkage long sys_symlink(const char __user *old, const char __user *new);
#if defined(__ARCH_WANT_STAT64) || defined(__ARCH_WANT_COMPAT_STAT64)
asmlinkage long sys_stat64(const char __user *filename,
				struct stat64 __user *statbuf);
asmlinkage long sys_lstat64(const char __user *filename,
				struct stat64 __user *statbuf);
#endif

/* __ARCH_WANT_SYSCALL_NO_FLAGS */
asmlinkage long sys_pipe(int __user *fildes);
asmlinkage long sys_dup2(unsigned int oldfd, unsigned int newfd);
asmlinkage long sys_epoll_create(int size);
asmlinkage long sys_inotify_init(void);
asmlinkage long sys_eventfd(unsigned int count);
asmlinkage long sys_signalfd(int ufd, sigset_t __user *user_mask, size_t sizemask);

/* __ARCH_WANT_SYSCALL_OFF_T */
asmlinkage long sys_sendfile(int out_fd, int in_fd,
			     off_t __user *offset, size_t count);
asmlinkage long sys_newstat(const char __user *filename,
				struct stat __user *statbuf);
asmlinkage long sys_newlstat(const char __user *filename,
				struct stat __user *statbuf);
asmlinkage long sys_fadvise64(int fd, loff_t offset, size_t len, int advice);

/* __ARCH_WANT_SYSCALL_DEPRECATED */
asmlinkage long sys_alarm(unsigned int seconds);
asmlinkage long sys_getpgrp(void);
asmlinkage long sys_pause(void);
asmlinkage long sys_time(time_t __user *tloc);
asmlinkage long sys_time32(old_time32_t __user *tloc);
#ifdef __ARCH_WANT_SYS_UTIME
asmlinkage long sys_utime(char __user *filename,
				struct utimbuf __user *times);
asmlinkage long sys_utimes(char __user *filename,
				struct timeval __user *utimes);
asmlinkage long sys_futimesat(int dfd, const char __user *filename,
			      struct timeval __user *utimes);
#endif
asmlinkage long sys_futimesat_time32(unsigned int dfd,
				     const char __user *filename,
				     struct old_timeval32 __user *t);
asmlinkage long sys_utime32(const char __user *filename,
				 struct old_utimbuf32 __user *t);
asmlinkage long sys_utimes_time32(const char __user *filename,
				  struct old_timeval32 __user *t);
asmlinkage long sys_creat(const char __user *pathname, umode_t mode);
asmlinkage long sys_getdents(unsigned int fd,
				struct linux_dirent __user *dirent,
				unsigned int count);
asmlinkage long sys_select(int n, fd_set __user *inp, fd_set __user *outp,
			fd_set __user *exp, struct timeval __user *tvp);
asmlinkage long sys_poll(struct pollfd __user *ufds, unsigned int nfds,
				int timeout);
asmlinkage long sys_epoll_wait(int epfd, struct epoll_event __user *events,
				int maxevents, int timeout);
asmlinkage long sys_ustat(unsigned dev, struct ustat __user *ubuf);
asmlinkage long sys_vfork(void);
asmlinkage long sys_recv(int, void __user *, size_t, unsigned);
asmlinkage long sys_send(int, void __user *, size_t, unsigned);
asmlinkage long sys_bdflush(int func, long data);
asmlinkage long sys_oldumount(char __user *name);
asmlinkage long sys_uselib(const char __user *library);
asmlinkage long sys_sysctl(struct __sysctl_args __user *args);
asmlinkage long sys_sysfs(int option,
				unsigned long arg1, unsigned long arg2);
asmlinkage long sys_fork(void);

/* obsolete: kernel/time/time.c */
asmlinkage long sys_stime(time_t __user *tptr);
asmlinkage long sys_stime32(old_time32_t __user *tptr);

/* obsolete: kernel/signal.c */
asmlinkage long sys_sigpending(old_sigset_t __user *uset);
asmlinkage long sys_sigprocmask(int how, old_sigset_t __user *set,
				old_sigset_t __user *oset);
#ifdef CONFIG_OLD_SIGSUSPEND
asmlinkage long sys_sigsuspend(old_sigset_t mask);
#endif

#ifdef CONFIG_OLD_SIGSUSPEND3
asmlinkage long sys_sigsuspend(int unused1, int unused2, old_sigset_t mask);
#endif

#ifdef CONFIG_OLD_SIGACTION
asmlinkage long sys_sigaction(int, const struct old_sigaction __user *,
				struct old_sigaction __user *);
#endif
asmlinkage long sys_sgetmask(void);
asmlinkage long sys_ssetmask(int newmask);
asmlinkage long sys_signal(int sig, __sighandler_t handler);

/* obsolete: kernel/sched/core.c */
asmlinkage long sys_nice(int increment);

/* obsolete: kernel/kexec_file.c */
asmlinkage long sys_kexec_file_load(int kernel_fd, int initrd_fd,
				    unsigned long cmdline_len,
				    const char __user *cmdline_ptr,
				    unsigned long flags);

/* obsolete: kernel/exit.c */
asmlinkage long sys_waitpid(pid_t pid, int __user *stat_addr, int options);

/* obsolete: kernel/uid16.c */
#ifdef CONFIG_HAVE_UID16
asmlinkage long sys_chown16(const char __user *filename,
				old_uid_t user, old_gid_t group);
asmlinkage long sys_lchown16(const char __user *filename,
				old_uid_t user, old_gid_t group);
asmlinkage long sys_fchown16(unsigned int fd, old_uid_t user, old_gid_t group);
asmlinkage long sys_setregid16(old_gid_t rgid, old_gid_t egid);
asmlinkage long sys_setgid16(old_gid_t gid);
asmlinkage long sys_setreuid16(old_uid_t ruid, old_uid_t euid);
asmlinkage long sys_setuid16(old_uid_t uid);
asmlinkage long sys_setresuid16(old_uid_t ruid, old_uid_t euid, old_uid_t suid);
asmlinkage long sys_getresuid16(old_uid_t __user *ruid,
				old_uid_t __user *euid, old_uid_t __user *suid);
asmlinkage long sys_setresgid16(old_gid_t rgid, old_gid_t egid, old_gid_t sgid);
asmlinkage long sys_getresgid16(old_gid_t __user *rgid,
				old_gid_t __user *egid, old_gid_t __user *sgid);
asmlinkage long sys_setfsuid16(old_uid_t uid);
asmlinkage long sys_setfsgid16(old_gid_t gid);
asmlinkage long sys_getgroups16(int gidsetsize, old_gid_t __user *grouplist);
asmlinkage long sys_setgroups16(int gidsetsize, old_gid_t __user *grouplist);
asmlinkage long sys_getuid16(void);
asmlinkage long sys_geteuid16(void);
asmlinkage long sys_getgid16(void);
asmlinkage long sys_getegid16(void);
#endif

/* obsolete: net/socket.c */
asmlinkage long sys_socketcall(int call, unsigned long __user *args);

/* obsolete: fs/stat.c */
asmlinkage long sys_stat(const char __user *filename,
			struct __old_kernel_stat __user *statbuf);
asmlinkage long sys_lstat(const char __user *filename,
			struct __old_kernel_stat __user *statbuf);
asmlinkage long sys_fstat(unsigned int fd,
			struct __old_kernel_stat __user *statbuf);
asmlinkage long sys_readlink(const char __user *path,
				char __user *buf, int bufsiz);

/* obsolete: fs/select.c */
asmlinkage long sys_old_select(struct sel_arg_struct __user *arg);

/* obsolete: fs/readdir.c */
asmlinkage long sys_old_readdir(unsigned int, struct old_linux_dirent __user *, unsigned int);

/* obsolete: kernel/sys.c */
asmlinkage long sys_gethostname(char __user *name, int len);
asmlinkage long sys_uname(struct old_utsname __user *);
asmlinkage long sys_olduname(struct oldold_utsname __user *);
#ifdef __ARCH_WANT_SYS_OLD_GETRLIMIT
asmlinkage long sys_old_getrlimit(unsigned int resource, struct rlimit __user *rlim);
#endif

/* obsolete: ipc */
asmlinkage long sys_ipc(unsigned int call, int first, unsigned long second,
		unsigned long third, void __user *ptr, long fifth);

/* obsolete: mm/ */
asmlinkage long sys_mmap_pgoff(unsigned long addr, unsigned long len,
			unsigned long prot, unsigned long flags,
			unsigned long fd, unsigned long pgoff);
asmlinkage long sys_old_mmap(struct mmap_arg_struct __user *arg);


/*
 * Not a real system call, but a placeholder for syscalls which are
 * not implemented -- see kernel/sys_ni.c
 */
asmlinkage long sys_ni_syscall(void);

#endif /* CONFIG_ARCH_HAS_SYSCALL_WRAPPER */


/*
 * Kernel code should not call syscalls (i.e., sys_xyzyyz()) directly.
 * Instead, use one of the functions which work equivalently, such as
 * the ksys_xyzyyz() functions prototyped below.
 */

int ksys_mount(char __user *dev_name, char __user *dir_name, char __user *type,
	       unsigned long flags, void __user *data);
int ksys_umount(char __user *name, int flags);
int ksys_dup(unsigned int fildes);
int ksys_chroot(const char __user *filename);
ssize_t ksys_write(unsigned int fd, const char __user *buf, size_t count);
int ksys_chdir(const char __user *filename);
int ksys_fchmod(unsigned int fd, umode_t mode);
int ksys_fchown(unsigned int fd, uid_t user, gid_t group);
int ksys_getdents64(unsigned int fd, struct linux_dirent64 __user *dirent,
		    unsigned int count);
int ksys_ioctl(unsigned int fd, unsigned int cmd, unsigned long arg);
off_t ksys_lseek(unsigned int fd, off_t offset, unsigned int whence);
ssize_t ksys_read(unsigned int fd, char __user *buf, size_t count);
void ksys_sync(void);
int ksys_unshare(unsigned long unshare_flags);
int ksys_setsid(void);
int ksys_sync_file_range(int fd, loff_t offset, loff_t nbytes,
			 unsigned int flags);
ssize_t ksys_pread64(unsigned int fd, char __user *buf, size_t count,
		     loff_t pos);
ssize_t ksys_pwrite64(unsigned int fd, const char __user *buf,
		      size_t count, loff_t pos);
int ksys_fallocate(int fd, int mode, loff_t offset, loff_t len);
#ifdef CONFIG_ADVISE_SYSCALLS
int ksys_fadvise64_64(int fd, loff_t offset, loff_t len, int advice);
#else
static inline int ksys_fadvise64_64(int fd, loff_t offset, loff_t len,
				    int advice)
{
	return -EINVAL;
}
#endif
unsigned long ksys_mmap_pgoff(unsigned long addr, unsigned long len,
			      unsigned long prot, unsigned long flags,
			      unsigned long fd, unsigned long pgoff);
ssize_t ksys_readahead(int fd, loff_t offset, size_t count);
int ksys_ipc(unsigned int call, int first, unsigned long second,
	unsigned long third, void __user * ptr, long fifth);
int compat_ksys_ipc(u32 call, int first, int second,
	u32 third, u32 ptr, u32 fifth);

/*
 * The following kernel syscall equivalents are just wrappers to fs-internal
 * functions. Therefore, provide stubs to be inlined at the callsites.
 */
extern long do_unlinkat(int dfd, struct filename *name);

static inline long ksys_unlink(const char __user *pathname)
{
	return do_unlinkat(AT_FDCWD, getname(pathname));
}

extern long do_rmdir(int dfd, const char __user *pathname);

static inline long ksys_rmdir(const char __user *pathname)
{
	return do_rmdir(AT_FDCWD, pathname);
}

extern long do_mkdirat(int dfd, const char __user *pathname, umode_t mode);

static inline long ksys_mkdir(const char __user *pathname, umode_t mode)
{
	return do_mkdirat(AT_FDCWD, pathname, mode);
}

extern long do_symlinkat(const char __user *oldname, int newdfd,
			 const char __user *newname);

static inline long ksys_symlink(const char __user *oldname,
				const char __user *newname)
{
	return do_symlinkat(oldname, AT_FDCWD, newname);
}

extern long do_mknodat(int dfd, const char __user *filename, umode_t mode,
		       unsigned int dev);

static inline long ksys_mknod(const char __user *filename, umode_t mode,
			      unsigned int dev)
{
	return do_mknodat(AT_FDCWD, filename, mode, dev);
}

extern int do_linkat(int olddfd, const char __user *oldname, int newdfd,
		     const char __user *newname, int flags);

static inline long ksys_link(const char __user *oldname,
			     const char __user *newname)
{
	return do_linkat(AT_FDCWD, oldname, AT_FDCWD, newname, 0);
}

extern int do_fchmodat(int dfd, const char __user *filename, umode_t mode);

static inline int ksys_chmod(const char __user *filename, umode_t mode)
{
	return do_fchmodat(AT_FDCWD, filename, mode);
}

extern long do_faccessat(int dfd, const char __user *filename, int mode);

static inline long ksys_access(const char __user *filename, int mode)
{
	return do_faccessat(AT_FDCWD, filename, mode);
}

extern int do_fchownat(int dfd, const char __user *filename, uid_t user,
		       gid_t group, int flag);

static inline long ksys_chown(const char __user *filename, uid_t user,
			      gid_t group)
{
	return do_fchownat(AT_FDCWD, filename, user, group, 0);
}

static inline long ksys_lchown(const char __user *filename, uid_t user,
			       gid_t group)
{
	return do_fchownat(AT_FDCWD, filename, user, group,
			     AT_SYMLINK_NOFOLLOW);
}

extern long do_sys_ftruncate(unsigned int fd, loff_t length, int small);

static inline long ksys_ftruncate(unsigned int fd, unsigned long length)
{
	return do_sys_ftruncate(fd, length, 1);
}

extern int __close_fd(struct files_struct *files, unsigned int fd);

/*
 * In contrast to sys_close(), this stub does not check whether the syscall
 * should or should not be restarted, but returns the raw error codes from
 * __close_fd().
 */
static inline int ksys_close(unsigned int fd)
{
	return __close_fd(current->files, fd);
}

extern long do_sys_open(int dfd, const char __user *filename, int flags,
			umode_t mode);

static inline long ksys_open(const char __user *filename, int flags,
			     umode_t mode)
{
	if (force_o_largefile())
		flags |= O_LARGEFILE;
	return do_sys_open(AT_FDCWD, filename, flags, mode);
}

extern long do_sys_truncate(const char __user *pathname, loff_t length);

static inline long ksys_truncate(const char __user *pathname, loff_t length)
{
	return do_sys_truncate(pathname, length);
}

static inline unsigned int ksys_personality(unsigned int personality)
{
	unsigned int old = current->personality;

	if (personality != 0xffffffff)
		set_personality(personality);

	return old;
}

#endif<|MERGE_RESOLUTION|>--- conflicted
+++ resolved
@@ -306,7 +306,6 @@
 				long nr,
 				struct io_event __user *events,
 				struct __kernel_timespec __user *timeout,
-<<<<<<< HEAD
 				const struct __aio_sigset *sig);
 asmlinkage long sys_io_pgetevents_time32(aio_context_t ctx_id,
 				long min_nr,
@@ -314,15 +313,6 @@
 				struct io_event __user *events,
 				struct old_timespec32 __user *timeout,
 				const struct __aio_sigset *sig);
-=======
-				const struct __aio_sigset *sig);
-asmlinkage long sys_io_pgetevents_time32(aio_context_t ctx_id,
-				long min_nr,
-				long nr,
-				struct io_event __user *events,
-				struct old_timespec32 __user *timeout,
-				const struct __aio_sigset *sig);
->>>>>>> 0ecfebd2
 asmlinkage long sys_io_uring_setup(u32 entries,
 				struct io_uring_params __user *p);
 asmlinkage long sys_io_uring_enter(unsigned int fd, u32 to_submit,
@@ -993,8 +983,6 @@
 			  unsigned mask, struct statx __user *buffer);
 asmlinkage long sys_rseq(struct rseq __user *rseq, uint32_t rseq_len,
 			 int flags, uint32_t sig);
-<<<<<<< HEAD
-=======
 asmlinkage long sys_open_tree(int dfd, const char __user *path, unsigned flags);
 asmlinkage long sys_move_mount(int from_dfd, const char __user *from_path,
 			       int to_dfd, const char __user *to_path,
@@ -1004,7 +992,6 @@
 			     const void __user *value, int aux);
 asmlinkage long sys_fsmount(int fs_fd, unsigned int flags, unsigned int ms_flags);
 asmlinkage long sys_fspick(int dfd, const char __user *path, unsigned int flags);
->>>>>>> 0ecfebd2
 asmlinkage long sys_pidfd_send_signal(int pidfd, int sig,
 				       siginfo_t __user *info,
 				       unsigned int flags);
