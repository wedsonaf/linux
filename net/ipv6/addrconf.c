--- conflicted
+++ resolved
@@ -4015,15 +4015,12 @@
 
 	if (bump_id)
 		rt_genid_bump_ipv6(dev_net(dev));
-<<<<<<< HEAD
-=======
 
 	/* Make sure that a new temporary address will be created
 	 * before this temporary address becomes deprecated.
 	 */
 	if (ifp->flags & IFA_F_TEMPORARY)
 		addrconf_verify_rtnl();
->>>>>>> c470abd4
 }
 
 static void addrconf_dad_run(struct inet6_dev *idev)
