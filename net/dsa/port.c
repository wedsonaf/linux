--- conflicted
+++ resolved
@@ -531,17 +531,11 @@
 }
 
 static void dsa_port_phylink_mac_link_up(struct phylink_config *config,
-<<<<<<< HEAD
-					 unsigned int mode,
-					 phy_interface_t interface,
-					 struct phy_device *phydev)
-=======
 					 struct phy_device *phydev,
 					 unsigned int mode,
 					 phy_interface_t interface,
 					 int speed, int duplex,
 					 bool tx_pause, bool rx_pause)
->>>>>>> 04d5ce62
 {
 	struct dsa_port *dp = container_of(config, struct dsa_port, pl_config);
 	struct dsa_switch *ds = dp->ds;
@@ -676,13 +670,6 @@
 {
 	struct dsa_switch *ds = dp->ds;
 	struct device_node *phy_np;
-<<<<<<< HEAD
-
-	if (!ds->ops->adjust_link) {
-		phy_np = of_parse_phandle(dp->dn, "phy-handle", 0);
-		if (of_phy_is_fixed_link(dp->dn) || phy_np)
-			return dsa_port_phylink_register(dp);
-=======
 	int port = dp->index;
 
 	if (!ds->ops->adjust_link) {
@@ -693,7 +680,6 @@
 					MLO_AN_FIXED, PHY_INTERFACE_MODE_NA);
 			return dsa_port_phylink_register(dp);
 		}
->>>>>>> 04d5ce62
 		return 0;
 	}
 
